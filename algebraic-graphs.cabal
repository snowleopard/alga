--- conflicted
+++ resolved
@@ -70,11 +70,7 @@
                         Algebra.Graph.AdjacencyIntMap.Algorithm,
                         Algebra.Graph.AdjacencyMap,
                         Algebra.Graph.AdjacencyMap.Algorithm,
-<<<<<<< HEAD
-                        Algebra.Graph.AdjacencyMap.Internal,
                         Algebra.Graph.Bipartite.AdjacencyMap,
-=======
->>>>>>> 1f4f5e4d
                         Algebra.Graph.Class,
                         Algebra.Graph.Export,
                         Algebra.Graph.Export.Dot,
