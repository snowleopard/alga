name:          algebraic-graphs
version:       0.2.1
synopsis:      A library for algebraic graph construction and transformation
license:       MIT
license-file:  LICENSE
author:        Andrey Mokhov <andrey.mokhov@gmail.com>, github: @snowleopard
maintainer:    Andrey Mokhov <andrey.mokhov@gmail.com>, github: @snowleopard,
               Alexandre Moine <alexandre@moine.me>, github: @nobrakal
copyright:     Andrey Mokhov, 2016-2018
homepage:      https://github.com/snowleopard/alga
category:      Algebra, Algorithms, Data Structures, Graphs
build-type:    Simple
cabal-version: >=1.18
tested-with:   GHC==7.8.4,
               GHC==7.10.3,
               GHC==8.0.2,
               GHC==8.2.2,
               GHC==8.4.3,
               GHC==8.6.1
stability:     experimental
description:
    <https://github.com/snowleopard/alga Alga> is a library for algebraic construction and
    manipulation of graphs in Haskell. See <https://github.com/snowleopard/alga-paper this paper>
    for the motivation behind the library, the underlying theory and implementation details.
    .
    The top-level module
    <http://hackage.haskell.org/package/algebraic-graphs/docs/Algebra-Graph.html Algebra.Graph>
    defines the core data type
    <http://hackage.haskell.org/package/algebraic-graphs/docs/Algebra-Graph.html#t:Graph Graph>,
    which is a deep embedding of four graph construction primitives /empty/,
    /vertex/, /overlay/ and /connect/. To represent non-empty graphs, see
    <http://hackage.haskell.org/package/algebraic-graphs/docs/Algebra-Graph-NonEmpty.html Algebra.Graph.NonEmpty>.
    More conventional graph representations can be found in
    <http://hackage.haskell.org/package/algebraic-graphs/docs/Algebra-Graph-AdjacencyMap.html Algebra.Graph.AdjacencyMap>
    and
    <http://hackage.haskell.org/package/algebraic-graphs/docs/Algebra-Graph-Relation.html Algebra.Graph.Relation>.
    .
    The type classes defined in
    <http://hackage.haskell.org/package/algebraic-graphs/docs/Algebra-Graph-Class.html Algebra.Graph.Class>
    and
    <http://hackage.haskell.org/package/algebraic-graphs/docs/Algebra-Graph-HigherKinded-Class.html Algebra.Graph.HigherKinded.Class>
    can be used for polymorphic graph construction and manipulation. Also see
    <http://hackage.haskell.org/package/algebraic-graphs/docs/Algebra-Graph-Fold.html Algebra.Graph.Fold>
    that defines the Boehm-Berarducci encoding of algebraic graphs and provides additional
    flexibility for polymorphic graph manipulation.
    .
    This is an experimental library and the API is expected to remain unstable until version 1.0.0.
    Please consider contributing to the on-going
    <https://github.com/snowleopard/alga/issues discussions on the library API>.

extra-doc-files:
    CHANGES.md
    README.md

source-repository head
    type:     git
    location: https://github.com/snowleopard/alga.git

library
    hs-source-dirs:     src
    exposed-modules:    Algebra.Graph,
                        Algebra.Graph.AdjacencyMap,
                        Algebra.Graph.AdjacencyMap.Internal,
                        Algebra.Graph.Class,
                        Algebra.Graph.Export,
                        Algebra.Graph.Export.Dot,
                        Algebra.Graph.Fold,
                        Algebra.Graph.HigherKinded.Class,
                        Algebra.Graph.AdjacencyIntMap,
                        Algebra.Graph.AdjacencyIntMap.Internal,
                        Algebra.Graph.Internal,
                        Algebra.Graph.Label,
                        Algebra.Graph.Labelled,
<<<<<<< HEAD
                        Algebra.Graph.Labelled.AdjacencyMap,
                        Algebra.Graph.Labelled.AdjacencyMap.Internal,
=======
                        Algebra.Graph.Labelled.Example.Automaton,
>>>>>>> a641e907
                        Algebra.Graph.NonEmpty,
                        Algebra.Graph.Relation,
                        Algebra.Graph.Relation.Internal,
                        Algebra.Graph.Relation.InternalDerived,
                        Algebra.Graph.Relation.Preorder,
                        Algebra.Graph.Relation.Reflexive,
                        Algebra.Graph.Relation.Symmetric,
                        Algebra.Graph.Relation.Transitive,
                        Algebra.Graph.ToGraph,
                        Data.Graph.Typed
    build-depends:      array       >= 0.4     && < 0.6,
                        base        >= 4.7     && < 5,
                        base-compat >= 0.9.1   && < 0.11,
                        containers  >= 0.5.5.1 && < 0.8,
                        deepseq     >= 1.3.0.1 && < 1.5,
                        mtl         >= 2.1     && < 2.3
    if !impl(ghc >= 8.0)
        build-depends:  semigroups  >= 0.18.3  && < 0.18.4
    default-language:   Haskell2010
    default-extensions: FlexibleContexts
                        GeneralizedNewtypeDeriving
                        ScopedTypeVariables
                        TupleSections
                        TypeFamilies
    other-extensions:   CPP
                        DeriveFoldable
                        DeriveFunctor
                        DeriveTraversable
                        OverloadedStrings
                        RecordWildCards
    GHC-options:        -Wall
                        -fno-warn-name-shadowing
    if impl(ghc >= 8.0)
        GHC-options:    -Wcompat
                        -Wincomplete-record-updates
                        -Wincomplete-uni-patterns
                        -Wredundant-constraints

test-suite test-alga
    hs-source-dirs:     test
    type:               exitcode-stdio-1.0
    main-is:            Main.hs
    other-modules:      Algebra.Graph.Test,
                        Algebra.Graph.Test.API,
                        Algebra.Graph.Test.AdjacencyMap,
                        Algebra.Graph.Test.Arbitrary,
                        Algebra.Graph.Test.Export,
                        Algebra.Graph.Test.Fold,
                        Algebra.Graph.Test.Generic,
                        Algebra.Graph.Test.Graph,
                        Algebra.Graph.Test.AdjacencyIntMap,
                        Algebra.Graph.Test.Internal,
                        Algebra.Graph.Test.Labelled.AdjacencyMap,
                        Algebra.Graph.Test.NonEmptyGraph,
                        Algebra.Graph.Test.Relation,
                        Data.Graph.Test.Typed
    build-depends:      algebraic-graphs,
                        array        >= 0.4     && < 0.6,
                        base         >= 4.7     && < 5,
                        base-compat  >= 0.9.1   && < 0.11,
                        base-orphans >= 0.5.4   && < 0.9,
                        containers   >= 0.5.5.1 && < 0.8,
                        extra        >= 1.5     && < 2,
                        QuickCheck   >= 2.9     && < 2.12
    if !impl(ghc >= 8.0)
        build-depends:  semigroups   >= 0.18.3  && < 0.18.4
    default-language:   Haskell2010
    GHC-options:        -Wall
                        -fno-warn-name-shadowing
    if impl(ghc >= 8.0)
        GHC-options:    -Wcompat
                        -Wincomplete-record-updates
                        -Wincomplete-uni-patterns
                        -Wredundant-constraints
    default-extensions: FlexibleContexts
                        GeneralizedNewtypeDeriving
                        TypeFamilies
                        ScopedTypeVariables
    other-extensions:   ConstrainedClassMethods
                        ConstraintKinds
                        RankNTypes
                        ViewPatterns<|MERGE_RESOLUTION|>--- conflicted
+++ resolved
@@ -71,12 +71,9 @@
                         Algebra.Graph.Internal,
                         Algebra.Graph.Label,
                         Algebra.Graph.Labelled,
-<<<<<<< HEAD
                         Algebra.Graph.Labelled.AdjacencyMap,
                         Algebra.Graph.Labelled.AdjacencyMap.Internal,
-=======
                         Algebra.Graph.Labelled.Example.Automaton,
->>>>>>> a641e907
                         Algebra.Graph.NonEmpty,
                         Algebra.Graph.Relation,
                         Algebra.Graph.Relation.Internal,
