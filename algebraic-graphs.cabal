--- conflicted
+++ resolved
@@ -67,13 +67,9 @@
     hs-source-dirs:     src
     exposed-modules:    Algebra.Graph,
                         Algebra.Graph.Acyclic.AdjacencyMap,
-<<<<<<< HEAD
-                        Algebra.Graph.Acyclic.Ord,
+                        Algebra.Graph.Acyclic.AdjacencyMap.Ord,
                         Algebra.Graph.Acyclic.Labelled.AdjacencyMap,
                         Algebra.Graph.Acyclic.Labelled.Algorithm,
-=======
-                        Algebra.Graph.Acyclic.AdjacencyMap.Ord,
->>>>>>> d489e93a
                         Algebra.Graph.AdjacencyIntMap,
                         Algebra.Graph.AdjacencyIntMap.Algorithm,
                         Algebra.Graph.AdjacencyMap,
