name:          algebraic-graphs
version:       0.3
synopsis:      A library for algebraic graph construction and transformation
license:       MIT
license-file:  LICENSE
author:        Andrey Mokhov <andrey.mokhov@gmail.com>, github: @snowleopard
maintainer:    Andrey Mokhov <andrey.mokhov@gmail.com>, github: @snowleopard,
               Alexandre Moine <alexandre@moine.me>, github: @nobrakal
copyright:     Andrey Mokhov, 2016-2018
homepage:      https://github.com/snowleopard/alga
category:      Algebra, Algorithms, Data Structures, Graphs
build-type:    Simple
cabal-version: >=1.18
tested-with:   GHC==7.8.4,
               GHC==7.10.3,
               GHC==8.0.2,
               GHC==8.2.2,
               GHC==8.4.3,
               GHC==8.6.1
stability:     experimental
description:
    <https://github.com/snowleopard/alga Alga> is a library for algebraic construction and
    manipulation of graphs in Haskell. See <https://github.com/snowleopard/alga-paper this paper>
    for the motivation behind the library, the underlying theory and implementation details.
    .
    The top-level module
    <http://hackage.haskell.org/package/algebraic-graphs/docs/Algebra-Graph.html Algebra.Graph>
    defines the core data type
    <http://hackage.haskell.org/package/algebraic-graphs/docs/Algebra-Graph.html#t:Graph Graph>,
    which is a deep embedding of four graph construction primitives /empty/,
    /vertex/, /overlay/ and /connect/. To represent non-empty graphs, see
    <http://hackage.haskell.org/package/algebraic-graphs/docs/Algebra-Graph-NonEmpty.html Algebra.Graph.NonEmpty>.
    More conventional graph representations can be found in
    <http://hackage.haskell.org/package/algebraic-graphs/docs/Algebra-Graph-AdjacencyMap.html Algebra.Graph.AdjacencyMap>
    and
    <http://hackage.haskell.org/package/algebraic-graphs/docs/Algebra-Graph-Relation.html Algebra.Graph.Relation>.
    .
    The type classes defined in
    <http://hackage.haskell.org/package/algebraic-graphs/docs/Algebra-Graph-Class.html Algebra.Graph.Class>
    and
    <http://hackage.haskell.org/package/algebraic-graphs/docs/Algebra-Graph-HigherKinded-Class.html Algebra.Graph.HigherKinded.Class>
    can be used for polymorphic graph construction and manipulation. Also see
    <http://hackage.haskell.org/package/algebraic-graphs/docs/Algebra-Graph-Fold.html Algebra.Graph.Fold>
    that defines the Boehm-Berarducci encoding of algebraic graphs and provides additional
    flexibility for polymorphic graph manipulation.
    .
    This is an experimental library and the API is expected to remain unstable until version 1.0.0.
    Please consider contributing to the on-going
    <https://github.com/snowleopard/alga/issues discussions on the library API>.

extra-doc-files:
    CHANGES.md
    README.md

source-repository head
    type:     git
    location: https://github.com/snowleopard/alga.git

library
    hs-source-dirs:     src
    exposed-modules:    Algebra.Graph,
                        Algebra.Graph.AdjacencyIntMap,
                        Algebra.Graph.AdjacencyIntMap.Internal,
                        Algebra.Graph.AdjacencyMap,
                        Algebra.Graph.AdjacencyMap.Internal,
                        Algebra.Graph.Class,
                        Algebra.Graph.Export,
                        Algebra.Graph.Export.Dot,
                        Algebra.Graph.Fold,
                        Algebra.Graph.Fold.Internal,
                        Algebra.Graph.HigherKinded.Class,
                        Algebra.Graph.Internal,
                        Algebra.Graph.Label,
                        Algebra.Graph.Labelled,
                        Algebra.Graph.Labelled.AdjacencyMap,
                        Algebra.Graph.Labelled.AdjacencyMap.Internal,
                        Algebra.Graph.Labelled.Example.Automaton,
                        Algebra.Graph.Labelled.Example.Network,
                        Algebra.Graph.NonEmpty,
                        Algebra.Graph.NonEmpty.AdjacencyMap,
                        Algebra.Graph.NonEmpty.AdjacencyMap.Internal,
                        Algebra.Graph.Relation,
                        Algebra.Graph.Relation.Internal,
                        Algebra.Graph.Relation.InternalDerived,
                        Algebra.Graph.Relation.Preorder,
                        Algebra.Graph.Relation.Reflexive,
                        Algebra.Graph.Relation.Symmetric,
                        Algebra.Graph.Relation.Transitive,
                        Algebra.Graph.ToGraph,
                        Data.Graph.Typed
    build-depends:      array       >= 0.4     && < 0.6,
                        base        >= 4.7     && < 5,
                        base-compat >= 0.9.1   && < 0.11,
                        containers  >= 0.5.5.1 && < 0.8,
                        deepseq     >= 1.3.0.1 && < 1.5,
                        mtl         >= 2.1     && < 2.3
    if !impl(ghc >= 8.0)
        build-depends:  semigroups  >= 0.18.3  && < 0.18.4
    default-language:   Haskell2010
    default-extensions: FlexibleContexts
                        GeneralizedNewtypeDeriving
                        ScopedTypeVariables
                        TupleSections
                        TypeFamilies
    other-extensions:   CPP
                        DeriveFunctor
                        OverloadedStrings
                        RecordWildCards
    GHC-options:        -Wall
                        -fno-warn-name-shadowing
                        -fspec-constr
    if impl(ghc >= 8.0)
        GHC-options:    -Wcompat
                        -Wincomplete-record-updates
                        -Wincomplete-uni-patterns
                        -Wredundant-constraints

test-suite test-alga
    hs-source-dirs:     test
    type:               exitcode-stdio-1.0
    main-is:            Main.hs
    other-modules:      Algebra.Graph.Test,
                        Algebra.Graph.Test.API,
                        Algebra.Graph.Test.AdjacencyIntMap,
                        Algebra.Graph.Test.AdjacencyMap,
                        Algebra.Graph.Test.Arbitrary,
                        Algebra.Graph.Test.Export,
                        Algebra.Graph.Test.Fold,
                        Algebra.Graph.Test.Generic,
                        Algebra.Graph.Test.Graph,
                        Algebra.Graph.Test.Internal,
                        Algebra.Graph.Test.NonEmpty.AdjacencyMap,
                        Algebra.Graph.Test.NonEmpty.Graph,
                        Algebra.Graph.Test.Labelled.AdjacencyMap,
                        Algebra.Graph.Test.Relation,
                        Data.Graph.Test.Typed
    if impl(ghc >= 8.0.2)
<<<<<<< HEAD
        other-modules:  Algebra.Graph.Test.GraphRules
=======
        other-modules:  Algebra.Graph.Test.RewriteRules
>>>>>>> d058ec71
    build-depends:      algebraic-graphs,
                        array        >= 0.4     && < 0.6,
                        base         >= 4.7     && < 5,
                        base-compat  >= 0.9.1   && < 0.11,
                        base-orphans >= 0.5.4   && < 0.9,
                        containers   >= 0.5.5.1 && < 0.8,
                        extra        >= 1.5     && < 2,
                        QuickCheck   >= 2.9     && < 2.12
    if !impl(ghc >= 8.0)
        build-depends:  semigroups   >= 0.18.3  && < 0.18.4
    if impl(ghc >= 8.0.2)
        build-depends:  inspection-testing >= 0.4 && < 0.5

    default-language:   Haskell2010
    GHC-options:        -Wall
                        -fno-warn-name-shadowing
                        -fspec-constr
    if impl(ghc >= 8.0)
        GHC-options:    -Wcompat
                        -Wincomplete-record-updates
                        -Wincomplete-uni-patterns
                        -Wredundant-constraints
    default-extensions: FlexibleContexts
                        GeneralizedNewtypeDeriving
                        TypeFamilies
                        ScopedTypeVariables
    other-extensions:   ConstrainedClassMethods
                        ConstraintKinds
                        RankNTypes
                        ViewPatterns<|MERGE_RESOLUTION|>--- conflicted
+++ resolved
@@ -135,11 +135,7 @@
                         Algebra.Graph.Test.Relation,
                         Data.Graph.Test.Typed
     if impl(ghc >= 8.0.2)
-<<<<<<< HEAD
-        other-modules:  Algebra.Graph.Test.GraphRules
-=======
         other-modules:  Algebra.Graph.Test.RewriteRules
->>>>>>> d058ec71
     build-depends:      algebraic-graphs,
                         array        >= 0.4     && < 0.6,
                         base         >= 4.7     && < 5,
