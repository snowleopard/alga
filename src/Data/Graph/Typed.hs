-----------------------------------------------------------------------------
-- |
-- Module     : Data.Graph.Typed
-- Copyright  : (c) Anton Lorenzen, Andrey Mokhov 2016-2018
-- License    : MIT (see the file LICENSE)
-- Maintainer : anfelor@posteo.de, andrey.mokhov@gmail.com
-- Stability  : unstable
--
-- __Alga__ is a library for algebraic construction and manipulation of graphs
-- in Haskell. See <https://github.com/snowleopard/alga-paper this paper> for the
-- motivation behind the library, the underlying theory, and implementation details.
--
-- This module provides primitives for interoperability between this library and
-- the "Data.Graph" module of the containers library. It is for internal use only
-- and may be removed without notice at any point.
-----------------------------------------------------------------------------
module Data.Graph.Typed (
<<<<<<< HEAD
  GraphKL(..), fromAdjacencyMap, fromAdjacencyIntMap, fromLabelledAdjacencyMap,
  dfsForest, dfsForestFrom, dfs, topSort
=======
    -- * Data type and construction
    GraphKL(..), fromAdjacencyMap, fromAdjacencyIntMap,

    -- * Basic algorithms
    dfsForest, dfsForestFrom, dfs, topSort
>>>>>>> a641e907
  ) where

import Algebra.Graph.AdjacencyMap.Internal    as AM
import Algebra.Graph.AdjacencyIntMap.Internal as AIM

import Algebra.Graph.Labelled.AdjacencyMap.Internal    as LAM  (AdjacencyMap    (..))

import Data.Tree
import Data.Maybe

import qualified Data.Graph         as KL
import qualified Data.Map.Strict    as Map
import qualified Data.IntMap.Strict as IntMap
import qualified Data.Set           as Set
import qualified Data.IntSet        as IntSet

-- | 'GraphKL' encapsulates King-Launchbury graphs, which are implemented in
-- the "Data.Graph" module of the @containers@ library.
data GraphKL a = GraphKL {
    -- | Array-based graph representation (King and Launchbury, 1995).
    toGraphKL :: KL.Graph,
    -- | A mapping of "Data.Graph.Vertex" to vertices of type @a@.
    -- This is partial and may fail if the vertex is out of bounds.
    fromVertexKL :: KL.Vertex -> a,
    -- | A mapping from vertices of type @a@ to "Data.Graph.Vertex".
    -- Returns 'Nothing' if the argument is not in the graph.
    toVertexKL :: a -> Maybe KL.Vertex }

-- | Build 'GraphKL' from an 'AdjacencyMap'.
-- If @fromAdjacencyMap g == h@ then the following holds:
--
-- @
-- map ('fromVertexKL' h) ('Data.Graph.vertices' $ 'toGraphKL' h)                               == 'Algebra.Graph.AdjacencyMap.vertexList' g
-- map (\\(x, y) -> ('fromVertexKL' h x, 'fromVertexKL' h y)) ('Data.Graph.edges' $ 'toGraphKL' h) == 'Algebra.Graph.AdjacencyMap.edgeList' g
-- 'toGraphKL' (fromAdjacencyMap (1 * 2 + 3 * 1))                                == 'array' (0,2) [(0,[1]), (1,[]), (2,[0])]
-- 'toGraphKL' (fromAdjacencyMap (1 * 2 + 2 * 1))                                == 'array' (0,1) [(0,[1]), (1,[0])]
-- @
fromAdjacencyMap :: Ord a => AM.AdjacencyMap a -> GraphKL a
fromAdjacencyMap (AM.AM m) = GraphKL
    { toGraphKL    = g
    , fromVertexKL = \u -> case r u of (_, v, _) -> v
    , toVertexKL   = t }
  where
    (g, r, t) = KL.graphFromEdges [ ((), v, Set.toAscList us) | (v, us) <- Map.toAscList m ]

-- | Build 'GraphKL' from an 'AdjacencyIntMap'.
-- If @fromAdjacencyIntMap g == h@ then the following holds:
--
-- @
-- map ('fromVertexKL' h) ('Data.Graph.vertices' $ 'toGraphKL' h)                               == 'Data.IntSet.toAscList' ('Algebra.Graph.AdjacencyIntMap.vertexIntSet' g)
-- map (\\(x, y) -> ('fromVertexKL' h x, 'fromVertexKL' h y)) ('Data.Graph.edges' $ 'toGraphKL' h) == 'Algebra.Graph.AdjacencyIntMap.edgeList' g
-- 'toGraphKL' (fromAdjacencyIntMap (1 * 2 + 3 * 1))                             == 'array' (0,2) [(0,[1]), (1,[]), (2,[0])]
-- 'toGraphKL' (fromAdjacencyIntMap (1 * 2 + 2 * 1))                             == 'array' (0,1) [(0,[1]), (1,[0])]
-- @
fromAdjacencyIntMap :: AdjacencyIntMap -> GraphKL Int
fromAdjacencyIntMap (AIM.AM m) = GraphKL
    { toGraphKL    = g
    , fromVertexKL = \u -> case r u of (_, v, _) -> v
    , toVertexKL   = t }
  where
    (g, r, t) = KL.graphFromEdges [ ((), v, IntSet.toAscList us) | (v, us) <- IntMap.toAscList m ]

-- | Build 'GraphKL' from a 'LabelledAdjacencyMap'.
-- If @fromLabelledAdjacencyMap g == h@ then the following holds:
--
-- @
-- map ('fromVertexKL' h) ('Data.Graph.vertices' $ 'toGraphKL' h)                               == 'Algebra.Graph.AdjacencyMap.vertexList' g
-- map (\\(x, y) -> ('fromVertexKL' h x, 'fromVertexKL' h y)) ('Data.Graph.edges' $ 'toGraphKL' h) == 'Algebra.Graph.fromLabelledAdjacencyMap.edgeList' g
--
-- 'toGraphKL' (fromLabelledAdjacencyMap (1 * 2 + 3 * 1)) == 'array' (0,2) [(0,[1]),(1,[]),(2,[0])]
-- 'toGraphKL' (fromLabelledAdjacencyMap (1 * 2 + 2 * 1)) == 'array' (0,1) [(0,[1]),(1,[0])]
-- @
fromLabelledAdjacencyMap :: Ord a => LAM.AdjacencyMap a e -> GraphKL a
fromLabelledAdjacencyMap (LAM.LAM m) =GraphKL
        { toGraphKL    = g
        , fromVertexKL = \u -> case r u of
                (_, v, _) -> v
        , toVertexKL   = t
        }
    where
        (g, r, t) = KL.graphFromEdges
                [ ((), v, Set.toAscList (Map.keysSet us))
                | (v, us) <- Map.toAscList m
                ]

-- | Compute the /depth-first search/ forest of a graph.
--
-- In the following we will use the helper function:
--
-- @
-- (%) :: (GraphKL Int -> a) -> AM.AdjacencyMap Int -> a
-- a % g = a $ fromAdjacencyMap g
-- @
-- for greater clarity. (One could use an AdjacencyIntMap just as well)
--
-- @
-- 'Algebra.Graph.AdjacencyMap.forest' (dfsForest % 'Algebra.Graph.AdjacencyMap.edge' 1 1)           == 'AM.vertex' 1
-- 'Algebra.Graph.AdjacencyMap.forest' (dfsForest % 'Algebra.Graph.AdjacencyMap.edge' 1 2)           == 'Algebra.Graph.AdjacencyMap.edge' 1 2
-- 'Algebra.Graph.AdjacencyMap.forest' (dfsForest % 'Algebra.Graph.AdjacencyMap.edge' 2 1)           == 'AM.vertices' [1, 2]
-- 'AM.isSubgraphOf' ('Algebra.Graph.AdjacencyMap.forest' $ dfsForest % x) x == True
-- dfsForest % 'Algebra.Graph.AdjacencyMap.forest' (dfsForest % x)      == dfsForest % x
-- dfsForest % 'AM.vertices' vs                 == map (\\v -> Node v []) ('Data.List.nub' $ 'Data.List.sort' vs)
-- 'Algebra.Graph.AdjacencyMap.dfsForestFrom' ('Algebra.Graph.AdjacencyMap.vertexList' x) % x        == dfsForest % x
-- dfsForest % (3 * (1 + 4) * (1 + 5))     == [ Node { rootLabel = 1
--                                                   , subForest = [ Node { rootLabel = 5
--                                                                        , subForest = [] }]}
--                                            , Node { rootLabel = 3
--                                                   , subForest = [ Node { rootLabel = 4
--                                                                        , subForest = [] }]}]
-- @
dfsForest :: GraphKL a -> Forest a
dfsForest (GraphKL g r _) = fmap (fmap r) (KL.dff g)

-- | Compute the /depth-first search/ forest of a graph, searching from each of
-- the given vertices in order. Note that the resulting forest does not
-- necessarily span the whole graph, as some vertices may be unreachable.
--
-- @
-- 'Algebra.Graph.AdjacencyMap.forest' (dfsForestFrom [1]    % 'Algebra.Graph.AdjacencyMap.edge' 1 1)       == 'AM.vertex' 1
-- 'Algebra.Graph.AdjacencyMap.forest' (dfsForestFrom [1]    % 'Algebra.Graph.AdjacencyMap.edge' 1 2)       == 'Algebra.Graph.AdjacencyMap.edge' 1 2
-- 'Algebra.Graph.AdjacencyMap.forest' (dfsForestFrom [2]    % 'Algebra.Graph.AdjacencyMap.edge' 1 2)       == 'AM.vertex' 2
-- 'Algebra.Graph.AdjacencyMap.forest' (dfsForestFrom [3]    % 'Algebra.Graph.AdjacencyMap.edge' 1 2)       == 'AM.empty'
-- 'Algebra.Graph.AdjacencyMap.forest' (dfsForestFrom [2, 1] % 'Algebra.Graph.AdjacencyMap.edge' 1 2)       == 'Algebra.Graph.AdjacencyMap.vertices' [1, 2]
-- 'Algebra.Graph.AdjacencyMap.isSubgraphOf' ('Algebra.Graph.AdjacencyMap.forest' $ dfsForestFrom vs % x) x == True
-- dfsForestFrom ('Algebra.Graph.AdjacencyMap.vertexList' x) % x               == 'dfsForest' % x
-- dfsForestFrom vs               % 'Algebra.Graph.AdjacencyMap.vertices' vs   == map (\\v -> Node v []) ('Data.List.nub' vs)
-- dfsForestFrom []               % x             == []
-- dfsForestFrom [1, 4] % (3 * (1 + 4) * (1 + 5)) == [ Node { rootLabel = 1
--                                                          , subForest = [ Node { rootLabel = 5
--                                                                               , subForest = [] }
--                                                   , Node { rootLabel = 4
--                                                          , subForest = [] }]
-- @
dfsForestFrom :: [a] -> GraphKL a -> Forest a
dfsForestFrom vs (GraphKL g r t) = fmap (fmap r) (KL.dfs g (mapMaybe t vs))

-- | Compute the list of vertices visited by the /depth-first search/ in a graph,
-- when searching from each of the given vertices in order.
--
-- @
-- dfs [1]   % 'Algebra.Graph.AdjacencyMap.edge' 1 1                 == [1]
-- dfs [1]   % 'Algebra.Graph.AdjacencyMap.edge' 1 2                 == [1,2]
-- dfs [2]   % 'Algebra.Graph.AdjacencyMap.edge' 1 2                 == [2]
-- dfs [3]   % 'Algebra.Graph.AdjacencyMap.edge' 1 2                 == []
-- dfs [1,2] % 'Algebra.Graph.AdjacencyMap.edge' 1 2                 == [1,2]
-- dfs [2,1] % 'Algebra.Graph.AdjacencyMap.edge' 1 2                 == [2,1]
-- dfs []    % x                        == []
-- dfs [1,4] % (3 * (1 + 4) * (1 + 5))  == [1, 5, 4]
-- 'Algebra.Graph.AdjacencyMap.isSubgraphOf' ('Algebra.Graph.AdjacencyMap.vertices' $ dfs vs x) x == True
-- @
dfs :: [a] -> GraphKL a -> [a]
dfs vs = concatMap flatten . dfsForestFrom vs

-- | Compute the /topological sort/ of a graph.
-- Unlike the (Int)AdjacencyMap algorithm this returns
-- a result even if the graph is cyclic.
--
-- @
-- topSort % (1 * 2 + 3 * 1) == [3,1,2]
-- topSort % (1 * 2 + 2 * 1) == [1,2]
-- @
topSort :: GraphKL a -> [a]
topSort (GraphKL g r _) = map r (KL.topSort g)<|MERGE_RESOLUTION|>--- conflicted
+++ resolved
@@ -15,16 +15,11 @@
 -- and may be removed without notice at any point.
 -----------------------------------------------------------------------------
 module Data.Graph.Typed (
-<<<<<<< HEAD
-  GraphKL(..), fromAdjacencyMap, fromAdjacencyIntMap, fromLabelledAdjacencyMap,
-  dfsForest, dfsForestFrom, dfs, topSort
-=======
     -- * Data type and construction
     GraphKL(..), fromAdjacencyMap, fromAdjacencyIntMap,
 
     -- * Basic algorithms
     dfsForest, dfsForestFrom, dfs, topSort
->>>>>>> a641e907
   ) where
 
 import Algebra.Graph.AdjacencyMap.Internal    as AM
