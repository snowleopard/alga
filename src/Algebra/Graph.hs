<<<<<<< HEAD
{-# LANGUAGE DeriveFoldable, DeriveTraversable, RankNTypes #-}
=======
{-# LANGUAGE DeriveFunctor #-}
>>>>>>> 7cfbfe8c
-----------------------------------------------------------------------------
-- |
-- Module     : Algebra.Graph
-- Copyright  : (c) Andrey Mokhov 2016-2018
-- License    : MIT (see the file LICENSE)
-- Maintainer : andrey.mokhov@gmail.com
-- Stability  : experimental
--
-- __Alga__ is a library for algebraic construction and manipulation of graphs
-- in Haskell. See <https://github.com/snowleopard/alga-paper this paper> for the
-- motivation behind the library, the underlying theory, and implementation details.
--
-- This module defines the core data type 'Graph' and associated algorithms.
-- For graphs that are known to be /non-empty/ at compile time, see
-- "Algebra.Graph.NonEmpty". 'Graph' is an instance of type classes defined in
-- modules "Algebra.Graph.Class" and "Algebra.Graph.HigherKinded.Class", which
-- can be used for polymorphic graph construction and manipulation.
--
-----------------------------------------------------------------------------
module Algebra.Graph (
    -- * Algebraic data type for graphs
    Graph (..),

    -- * Basic graph construction primitives
    empty, vertex, edge, overlay, connect, vertices, edges, overlays, connects,

    -- * Graph folding
    foldg,

    -- * Relations on graphs
    isSubgraphOf, (===),

    -- * Graph properties
    isEmpty, size, hasVertex, hasEdge, vertexCount, edgeCount, vertexList,
    edgeList, vertexSet, vertexIntSet, edgeSet, adjacencyList, adjacencyMap,
    adjacencyIntMap,

    -- * Standard families of graphs
    path, circuit, clique, biclique, star, stars, tree, forest, mesh, torus,
    deBruijn,

    -- * Graph transformation
    removeVertex, removeEdge, replaceVertex, mergeVertices, splitVertex,
    transpose, induce, simplify, sparsify,

    -- * Graph composition
    box,

    -- * Context
    Context (..), context,

    buildG
  ) where

import Prelude ()
import Prelude.Compat hiding ((<>))

import Control.Applicative (Alternative)
import Control.DeepSeq (NFData (..))
import Control.Monad.Compat
import Control.Monad.State (runState, get, put)
import Data.Foldable (toList)
import Data.Monoid ((<>))
import Data.Maybe (fromMaybe)
import Data.Tree

import Algebra.Graph.Internal

import Data.IntMap (IntMap)
import Data.IntSet (IntSet)
import Data.Map    (Map)
import Data.Set    (Set)

import qualified Algebra.Graph.AdjacencyMap    as AM
import qualified Algebra.Graph.AdjacencyIntMap as AIM
import qualified Algebra.Graph.Fold.Internal   as F
import qualified Control.Applicative           as Ap
import qualified Data.IntSet                   as IntSet
import qualified Data.Set                      as Set
import qualified Data.Tree                     as Tree

{-| The 'Graph' data type is a deep embedding of the core graph construction
primitives 'empty', 'vertex', 'overlay' and 'connect'. We define a 'Num'
instance as a convenient notation for working with graphs:

    > 0           == Vertex 0
    > 1 + 2       == Overlay (Vertex 1) (Vertex 2)
    > 1 * 2       == Connect (Vertex 1) (Vertex 2)
    > 1 + 2 * 3   == Overlay (Vertex 1) (Connect (Vertex 2) (Vertex 3))
    > 1 * (2 + 3) == Connect (Vertex 1) (Overlay (Vertex 2) (Vertex 3))

The 'Eq' instance is currently implemented using the 'AM.AdjacencyMap' as the
/canonical graph representation/ and satisfies all axioms of algebraic graphs:

    * 'overlay' is commutative and associative:

        >       x + y == y + x
        > x + (y + z) == (x + y) + z

    * 'connect' is associative and has 'empty' as the identity:

        >   x * empty == x
        >   empty * x == x
        > x * (y * z) == (x * y) * z

    * 'connect' distributes over 'overlay':

        > x * (y + z) == x * y + x * z
        > (x + y) * z == x * z + y * z

    * 'connect' can be decomposed:

        > x * y * z == x * y + x * z + y * z

The following useful theorems can be proved from the above set of axioms.

    * 'overlay' has 'empty' as the identity and is idempotent:

        >   x + empty == x
        >   empty + x == x
        >       x + x == x

    * Absorption and saturation of 'connect':

        > x * y + x + y == x * y
        >     x * x * x == x * x

When specifying the time and memory complexity of graph algorithms, /n/ will
denote the number of vertices in the graph, /m/ will denote the number of
edges in the graph, and /s/ will denote the /size/ of the corresponding
'Graph' expression. For example, if @g@ is a 'Graph' then /n/, /m/ and /s/ can
be computed as follows:

@n == 'vertexCount' g
m == 'edgeCount' g
s == 'size' g@

Note that 'size' counts all leaves of the expression:

@'vertexCount' 'empty'           == 0
'size'        'empty'           == 1
'vertexCount' ('vertex' x)      == 1
'size'        ('vertex' x)      == 1
'vertexCount' ('empty' + 'empty') == 0
'size'        ('empty' + 'empty') == 2@

Converting a 'Graph' to the corresponding 'AM.AdjacencyMap' takes /O(s + m * log(m))/
time and /O(s + m)/ memory. This is also the complexity of the graph equality test,
because it is currently implemented by converting graph expressions to canonical
representations based on adjacency maps.
-}
data Graph a = Empty
             | Vertex a
             | Overlay (Graph a) (Graph a)
             | Connect (Graph a) (Graph a)
<<<<<<< HEAD
             deriving (Foldable, Show, Traversable)

instance Functor Graph where
  fmap = mapG

-- | 'fmap' on which we can apply rewrite rules
mapG :: (a -> b) -> Graph a -> Graph b
mapG f = foldg empty (vertex . f) overlay connect
{-# NOINLINE [0] mapG #-}
=======
             deriving (Functor, Show)
>>>>>>> 7cfbfe8c

instance NFData a => NFData (Graph a) where
    rnf Empty         = ()
    rnf (Vertex  x  ) = rnf x
    rnf (Overlay x y) = rnf x `seq` rnf y
    rnf (Connect x y) = rnf x `seq` rnf y

instance Num a => Num (Graph a) where
    fromInteger = Vertex . fromInteger
    (+)         = Overlay
    (*)         = Connect
    signum      = const Empty
    abs         = id
    negate      = id

instance Ord a => Eq (Graph a) where
    (==) = equals

-- TODO: Find a more efficient equality check.
-- | Compare two graphs by converting them to their adjacency maps.
{-# NOINLINE [1] equals #-}
{-# RULES "equalsInt" equals = equalsInt #-}
equals :: Ord a => Graph a -> Graph a -> Bool
equals x y = adjacencyMap x == adjacencyMap y

-- | Like @equals@ but specialised for graphs with vertices of type 'Int'.
equalsInt :: Graph Int -> Graph Int -> Bool
equalsInt x y = adjacencyIntMap x == adjacencyIntMap y

instance Applicative Graph where
    pure  = Vertex
    (<*>) = ap

instance Monad Graph where
    return  = pure
    g >>= f = foldg Empty f Overlay Connect g

instance Alternative Graph where
    empty = Empty
    (<|>) = Overlay

instance MonadPlus Graph where
    mzero = Empty
    mplus = Overlay

-- | Construct the /empty graph/. An alias for the constructor 'Empty'.
-- Complexity: /O(1)/ time, memory and size.
--
-- @
-- 'isEmpty'     empty == True
-- 'hasVertex' x empty == False
-- 'vertexCount' empty == 0
-- 'edgeCount'   empty == 0
-- 'size'        empty == 1
-- @
empty :: Graph a
empty = Empty
{-# INLINE empty #-}

-- | Construct the graph comprising /a single isolated vertex/. An alias for the
-- constructor 'Vertex'.
-- Complexity: /O(1)/ time, memory and size.
--
-- @
-- 'isEmpty'     (vertex x) == False
-- 'hasVertex' x (vertex x) == True
-- 'vertexCount' (vertex x) == 1
-- 'edgeCount'   (vertex x) == 0
-- 'size'        (vertex x) == 1
-- @
vertex :: a -> Graph a
vertex = Vertex
{-# INLINE vertex #-}

-- | Construct the graph comprising /a single edge/.
-- Complexity: /O(1)/ time, memory and size.
--
-- @
-- edge x y               == 'connect' ('vertex' x) ('vertex' y)
-- 'hasEdge' x y (edge x y) == True
-- 'edgeCount'   (edge x y) == 1
-- 'vertexCount' (edge 1 1) == 1
-- 'vertexCount' (edge 1 2) == 2
-- @
edge :: a -> a -> Graph a
edge x y = connect (vertex x) (vertex y)

-- | /Overlay/ two graphs. An alias for the constructor 'Overlay'. This is a
-- commutative, associative and idempotent operation with the identity 'empty'.
-- Complexity: /O(1)/ time and memory, /O(s1 + s2)/ size.
--
-- @
-- 'isEmpty'     (overlay x y) == 'isEmpty'   x   && 'isEmpty'   y
-- 'hasVertex' z (overlay x y) == 'hasVertex' z x || 'hasVertex' z y
-- 'vertexCount' (overlay x y) >= 'vertexCount' x
-- 'vertexCount' (overlay x y) <= 'vertexCount' x + 'vertexCount' y
-- 'edgeCount'   (overlay x y) >= 'edgeCount' x
-- 'edgeCount'   (overlay x y) <= 'edgeCount' x   + 'edgeCount' y
-- 'size'        (overlay x y) == 'size' x        + 'size' y
-- 'vertexCount' (overlay 1 2) == 2
-- 'edgeCount'   (overlay 1 2) == 0
-- @
overlay :: Graph a -> Graph a -> Graph a
overlay = Overlay
{-# INLINE overlay #-}

-- | /Connect/ two graphs. An alias for the constructor 'Connect'. This is an
-- associative operation with the identity 'empty', which distributes over
-- 'overlay' and obeys the decomposition axiom.
-- Complexity: /O(1)/ time and memory, /O(s1 + s2)/ size. Note that the number
-- of edges in the resulting graph is quadratic with respect to the number of
-- vertices of the arguments: /m = O(m1 + m2 + n1 * n2)/.
--
-- @
-- 'isEmpty'     (connect x y) == 'isEmpty'   x   && 'isEmpty'   y
-- 'hasVertex' z (connect x y) == 'hasVertex' z x || 'hasVertex' z y
-- 'vertexCount' (connect x y) >= 'vertexCount' x
-- 'vertexCount' (connect x y) <= 'vertexCount' x + 'vertexCount' y
-- 'edgeCount'   (connect x y) >= 'edgeCount' x
-- 'edgeCount'   (connect x y) >= 'edgeCount' y
-- 'edgeCount'   (connect x y) >= 'vertexCount' x * 'vertexCount' y
-- 'edgeCount'   (connect x y) <= 'vertexCount' x * 'vertexCount' y + 'edgeCount' x + 'edgeCount' y
-- 'size'        (connect x y) == 'size' x        + 'size' y
-- 'vertexCount' (connect 1 2) == 2
-- 'edgeCount'   (connect 1 2) == 1
-- @
connect :: Graph a -> Graph a -> Graph a
connect = Connect
{-# INLINE connect #-}

-- | Construct the graph comprising a given list of isolated vertices.
-- Complexity: /O(L)/ time, memory and size, where /L/ is the length of the
-- given list.
--
-- @
-- vertices []            == 'empty'
-- vertices [x]           == 'vertex' x
-- 'hasVertex' x . vertices == 'elem' x
-- 'vertexCount' . vertices == 'length' . 'Data.List.nub'
-- 'vertexSet'   . vertices == Set.'Set.fromList'
-- @
vertices :: [a] -> Graph a
vertices = overlays . map vertex
{-# NOINLINE [1] vertices #-}

-- | Construct the graph from a list of edges.
-- Complexity: /O(L)/ time, memory and size, where /L/ is the length of the
-- given list.
--
-- @
-- edges []          == 'empty'
-- edges [(x,y)]     == 'edge' x y
-- 'edgeCount' . edges == 'length' . 'Data.List.nub'
-- @
edges :: [(a, a)] -> Graph a
edges = overlays . map (uncurry edge)

-- | Overlay a given list of graphs.
-- Complexity: /O(L)/ time and memory, and /O(S)/ size, where /L/ is the length
-- of the given list, and /S/ is the sum of sizes of the graphs in the list.
--
-- @
-- overlays []        == 'empty'
-- overlays [x]       == x
-- overlays [x,y]     == 'overlay' x y
-- overlays           == 'foldr' 'overlay' 'empty'
-- 'isEmpty' . overlays == 'all' 'isEmpty'
-- @
overlays :: [Graph a] -> Graph a
overlays = concatg overlay
{-# INLINE [2] overlays #-}

-- | Connect a given list of graphs.
-- Complexity: /O(L)/ time and memory, and /O(S)/ size, where /L/ is the length
-- of the given list, and /S/ is the sum of sizes of the graphs in the list.
--
-- @
-- connects []        == 'empty'
-- connects [x]       == x
-- connects [x,y]     == 'connect' x y
-- connects           == 'foldr' 'connect' 'empty'
-- 'isEmpty' . connects == 'all' 'isEmpty'
-- @
connects :: [Graph a] -> Graph a
connects = concatg connect
{-# INLINE [2] connects #-}

-- | Auxiliary function, similar to 'mconcat'.
concatg :: (Graph a -> Graph a -> Graph a) -> [Graph a] -> Graph a
concatg combine = fromMaybe empty . foldr1Safe combine

-- | Generalised 'Graph' folding: recursively collapse a 'Graph' by applying
-- the provided functions to the leaves and internal nodes of the expression.
-- The order of arguments is: empty, vertex, overlay and connect.
-- Complexity: /O(s)/ applications of given functions. As an example, the
-- complexity of 'size' is /O(s)/, since all functions have cost /O(1)/.
--
-- @
-- foldg 'empty' 'vertex'        'overlay' 'connect'        == id
-- foldg 'empty' 'vertex'        'overlay' (flip 'connect') == 'transpose'
-- foldg 1     (const 1)     (+)     (+)            == 'size'
-- foldg True  (const False) (&&)    (&&)           == 'isEmpty'
-- foldg False ((==) x)      (||)    (||)           == 'hasVertex x'
-- @
foldg :: b -> (a -> b) -> (b -> b -> b) -> (b -> b -> b) -> Graph a -> b
foldg e v o c = go
  where
    go Empty         = e
    go (Vertex  x  ) = v x
    go (Overlay x y) = o (go x) (go y)
    go (Connect x y) = c (go x) (go y)
{-# INLINE [0] foldg #-}

-- | The 'isSubgraphOf' function takes two graphs and returns 'True' if the
-- first graph is a /subgraph/ of the second.
-- Complexity: /O(s + m * log(m))/ time. Note that the number of edges /m/ of a
-- graph can be quadratic with respect to the expression size /s/.
--
-- @
-- isSubgraphOf 'empty'         x             == True
-- isSubgraphOf ('vertex' x)    'empty'         == False
-- isSubgraphOf x             ('overlay' x y) == True
-- isSubgraphOf ('overlay' x y) ('connect' x y) == True
-- isSubgraphOf ('path' xs)     ('circuit' xs)  == True
-- @
{-# SPECIALISE isSubgraphOf :: Graph Int -> Graph Int -> Bool #-}
isSubgraphOf :: Ord a => Graph a -> Graph a -> Bool
isSubgraphOf x y = overlay x y == y

-- | Structural equality on graph expressions.
-- Complexity: /O(s)/ time.
--
-- @
--     x === x         == True
--     x === x + 'empty' == False
-- x + y === x + y     == True
-- 1 + 2 === 2 + 1     == False
-- x + y === x * y     == False
-- @
{-# SPECIALISE (===) :: Graph Int -> Graph Int -> Bool #-}
(===) :: Eq a => Graph a -> Graph a -> Bool
Empty           === Empty           = True
(Vertex  x1   ) === (Vertex  x2   ) = x1 ==  x2
(Overlay x1 y1) === (Overlay x2 y2) = x1 === x2 && y1 === y2
(Connect x1 y1) === (Connect x2 y2) = x1 === x2 && y1 === y2
_               === _               = False

infix 4 ===

-- | Check if a graph is empty. A convenient alias for 'null'.
-- Complexity: /O(s)/ time.
--
-- @
-- isEmpty 'empty'                       == True
-- isEmpty ('overlay' 'empty' 'empty')       == True
-- isEmpty ('vertex' x)                  == False
-- isEmpty ('removeVertex' x $ 'vertex' x) == True
-- isEmpty ('removeEdge' x y $ 'edge' x y) == False
-- @
isEmpty :: Graph a -> Bool
isEmpty = foldg True (const False) (&&) (&&)

-- | The /size/ of a graph, i.e. the number of leaves of the expression
-- including 'empty' leaves.
-- Complexity: /O(s)/ time.
--
-- @
-- size 'empty'         == 1
-- size ('vertex' x)    == 1
-- size ('overlay' x y) == size x + size y
-- size ('connect' x y) == size x + size y
-- size x             >= 1
-- size x             >= 'vertexCount' x
-- @
size :: Graph a -> Int
size = foldg 1 (const 1) (+) (+)

-- | Check if a graph contains a given vertex. A convenient alias for `elem`.
-- Complexity: /O(s)/ time.
--
-- @
-- hasVertex x 'empty'            == False
-- hasVertex x ('vertex' x)       == True
-- hasVertex 1 ('vertex' 2)       == False
-- hasVertex x . 'removeVertex' x == const False
-- @
{-# SPECIALISE hasVertex :: Int -> Graph Int -> Bool #-}
hasVertex :: Eq a => a -> Graph a -> Bool
hasVertex x = foldg False (==x) (||) (||)

-- | Check if a graph contains a given edge.
-- Complexity: /O(s)/ time.
--
-- @
-- hasEdge x y 'empty'            == False
-- hasEdge x y ('vertex' z)       == False
-- hasEdge x y ('edge' x y)       == True
-- hasEdge x y . 'removeEdge' x y == const False
-- hasEdge x y                  == 'elem' (x,y) . 'edgeList'
-- @
{-# SPECIALISE hasEdge :: Int -> Int -> Graph Int -> Bool #-}
hasEdge :: Eq a => a -> a -> Graph a -> Bool
hasEdge s t g = hit g == Edge
  where
    hit Empty         = Miss
    hit (Vertex x   ) = if x == s then Tail else Miss
    hit (Overlay x y) = case hit x of
        Miss -> hit y
        Tail -> max Tail (hit y)
        Edge -> Edge
    hit (Connect x y) = case hit x of
        Miss -> hit y
        Tail -> if hasVertex t y then Edge else Tail
        Edge -> Edge

-- | The number of vertices in a graph.
-- Complexity: /O(s * log(n))/ time.
--
-- @
-- vertexCount 'empty'      == 0
-- vertexCount ('vertex' x) == 1
-- vertexCount            == 'length' . 'vertexList'
-- @
{-# INLINE [1] vertexCount #-}
{-# RULES "vertexCount/Int" vertexCount = vertexIntCount #-}
vertexCount :: Ord a => Graph a -> Int
vertexCount = Set.size . vertexSet

-- | Like 'vertexCount' but specialised for graphs with vertices of type 'Int'.
vertexIntCount :: Graph Int -> Int
vertexIntCount = IntSet.size . vertexIntSet

-- | The number of edges in a graph.
-- Complexity: /O(s + m * log(m))/ time. Note that the number of edges /m/ of a
-- graph can be quadratic with respect to the expression size /s/.
--
-- @
-- edgeCount 'empty'      == 0
-- edgeCount ('vertex' x) == 0
-- edgeCount ('edge' x y) == 1
-- edgeCount            == 'length' . 'edgeList'
-- @
{-# INLINE [1] edgeCount #-}
{-# RULES "edgeCount/Int" edgeCount = edgeCountInt #-}
edgeCount :: Ord a => Graph a -> Int
edgeCount = AM.edgeCount . toAdjacencyMap

-- | Like 'edgeCount' but specialised for graphs with vertices of type 'Int'.
edgeCountInt :: Graph Int -> Int
edgeCountInt = AIM.edgeCount . toAdjacencyIntMap

-- | The sorted list of vertices of a given graph.
-- Complexity: /O(s * log(n))/ time and /O(n)/ memory.
--
-- @
-- vertexList 'empty'      == []
-- vertexList ('vertex' x) == [x]
-- vertexList . 'vertices' == 'Data.List.nub' . 'Data.List.sort'
-- @
{-# INLINE [1] vertexList #-}
{-# RULES "vertexList/Int" vertexList = vertexIntList #-}
vertexList :: Ord a => Graph a -> [a]
vertexList = Set.toAscList . vertexSet

-- | Like 'vertexList' but specialised for graphs with vertices of type 'Int'.
vertexIntList :: Graph Int -> [Int]
vertexIntList = IntSet.toList . vertexIntSet

-- | The sorted list of edges of a graph.
-- Complexity: /O(s + m * log(m))/ time and /O(m)/ memory. Note that the number of
-- edges /m/ of a graph can be quadratic with respect to the expression size /s/.
--
-- @
-- edgeList 'empty'          == []
-- edgeList ('vertex' x)     == []
-- edgeList ('edge' x y)     == [(x,y)]
-- edgeList ('star' 2 [3,1]) == [(2,1), (2,3)]
-- edgeList . 'edges'        == 'Data.List.nub' . 'Data.List.sort'
-- edgeList . 'transpose'    == 'Data.List.sort' . map 'Data.Tuple.swap' . edgeList
-- @
{-# INLINE [1] edgeList #-}
{-# RULES "edgeList/Int" edgeList = edgeIntList #-}
edgeList :: Ord a => Graph a -> [(a, a)]
edgeList = AM.edgeList . toAdjacencyMap

-- | Like 'edgeList' but specialised for graphs with vertices of type 'Int'.
edgeIntList :: Graph Int -> [(Int, Int)]
edgeIntList = AIM.edgeList . toAdjacencyIntMap

-- | The set of vertices of a given graph.
-- Complexity: /O(s * log(n))/ time and /O(n)/ memory.
--
-- @
-- vertexSet 'empty'      == Set.'Set.empty'
-- vertexSet . 'vertex'   == Set.'Set.singleton'
-- vertexSet . 'vertices' == Set.'Set.fromList'
-- vertexSet . 'clique'   == Set.'Set.fromList'
-- @
vertexSet :: Ord a => Graph a -> Set.Set a
vertexSet = foldg Set.empty Set.singleton Set.union Set.union

-- | The set of vertices of a given graph. Like 'vertexSet' but specialised for
-- graphs with vertices of type 'Int'.
-- Complexity: /O(s * log(n))/ time and /O(n)/ memory.
--
-- @
-- vertexIntSet 'empty'      == IntSet.'IntSet.empty'
-- vertexIntSet . 'vertex'   == IntSet.'IntSet.singleton'
-- vertexIntSet . 'vertices' == IntSet.'IntSet.fromList'
-- vertexIntSet . 'clique'   == IntSet.'IntSet.fromList'
-- @
vertexIntSet :: Graph Int -> IntSet.IntSet
vertexIntSet = foldg IntSet.empty IntSet.singleton IntSet.union IntSet.union

-- | The set of edges of a given graph.
-- Complexity: /O(s * log(m))/ time and /O(m)/ memory.
--
-- @
-- edgeSet 'empty'      == Set.'Set.empty'
-- edgeSet ('vertex' x) == Set.'Set.empty'
-- edgeSet ('edge' x y) == Set.'Set.singleton' (x,y)
-- edgeSet . 'edges'    == Set.'Set.fromList'
-- @
edgeSet :: Ord a => Graph a -> Set.Set (a, a)
edgeSet = AM.edgeSet . toAdjacencyMap
{-# INLINE [1] edgeSet #-}
{-# RULES "edgeSet/Int" edgeSet = edgeIntSet #-}

-- | Like 'edgeSet' but specialised for graphs with vertices of type 'Int'.
edgeIntSet :: Graph Int -> Set.Set (Int,Int)
edgeIntSet = AIM.edgeSet . toAdjacencyIntMap

-- | The sorted /adjacency list/ of a graph.
-- Complexity: /O(n + m)/ time and /O(m)/ memory.
--
-- @
-- adjacencyList 'empty'          == []
-- adjacencyList ('vertex' x)     == [(x, [])]
-- adjacencyList ('edge' 1 2)     == [(1, [2]), (2, [])]
-- adjacencyList ('star' 2 [3,1]) == [(1, []), (2, [1,3]), (3, [])]
-- 'stars' . adjacencyList        == id
-- @
{-# SPECIALISE adjacencyList :: Graph Int -> [(Int, [Int])] #-}
adjacencyList :: Ord a => Graph a -> [(a, [a])]
adjacencyList = AM.adjacencyList . toAdjacencyMap

-- | The /adjacency map/ of a graph: each vertex is associated with a set of its
-- direct successors.
-- Complexity: /O(s + m * log(m))/ time. Note that the number of edges /m/ of a
-- graph can be quadratic with respect to the expression size /s/.
adjacencyMap :: Ord a => Graph a -> Map a (Set a)
adjacencyMap = AM.adjacencyMap . toAdjacencyMap

-- TODO: This is a very inefficient implementation. Find a way to construct an
-- adjacency map directly, without building intermediate representations for all
-- subgraphs.
-- | Convert a graph to 'AM.AdjacencyMap'.
toAdjacencyMap :: Ord a => Graph a -> AM.AdjacencyMap a
toAdjacencyMap = foldg AM.empty AM.vertex AM.overlay AM.connect

-- | Like 'adjacencyMap' but specialised for graphs with vertices of type 'Int'.
adjacencyIntMap :: Graph Int -> IntMap IntSet
adjacencyIntMap = AIM.adjacencyIntMap . toAdjacencyIntMap

-- | Like @toAdjacencyMap@ but specialised for graphs with vertices of type 'Int'.
toAdjacencyIntMap :: Graph Int -> AIM.AdjacencyIntMap
toAdjacencyIntMap = foldg AIM.empty AIM.vertex AIM.overlay AIM.connect

-- | The /path/ on a list of vertices.
-- Complexity: /O(L)/ time, memory and size, where /L/ is the length of the
-- given list.
--
-- @
-- path []        == 'empty'
-- path [x]       == 'vertex' x
-- path [x,y]     == 'edge' x y
-- path . 'reverse' == 'transpose' . path
-- @
path :: [a] -> Graph a
path xs = case xs of []     -> empty
                     [x]    -> vertex x
                     (_:ys) -> edges (zip xs ys)

-- | The /circuit/ on a list of vertices.
-- Complexity: /O(L)/ time, memory and size, where /L/ is the length of the
-- given list.
--
-- @
-- circuit []        == 'empty'
-- circuit [x]       == 'edge' x x
-- circuit [x,y]     == 'edges' [(x,y), (y,x)]
-- circuit . 'reverse' == 'transpose' . circuit
-- @
circuit :: [a] -> Graph a
circuit []     = empty
circuit (x:xs) = path $ [x] ++ xs ++ [x]

-- | The /clique/ on a list of vertices.
-- Complexity: /O(L)/ time, memory and size, where /L/ is the length of the
-- given list.
--
-- @
-- clique []         == 'empty'
-- clique [x]        == 'vertex' x
-- clique [x,y]      == 'edge' x y
-- clique [x,y,z]    == 'edges' [(x,y), (x,z), (y,z)]
-- clique (xs ++ ys) == 'connect' (clique xs) (clique ys)
-- clique . 'reverse'  == 'transpose' . clique
-- @
clique :: [a] -> Graph a
clique = connects . map vertex
{-# NOINLINE [1] clique #-}

-- | The /biclique/ on two lists of vertices.
-- Complexity: /O(L1 + L2)/ time, memory and size, where /L1/ and /L2/ are the
-- lengths of the given lists.
--
-- @
-- biclique []      []      == 'empty'
-- biclique [x]     []      == 'vertex' x
-- biclique []      [y]     == 'vertex' y
-- biclique [x1,x2] [y1,y2] == 'edges' [(x1,y1), (x1,y2), (x2,y1), (x2,y2)]
-- biclique xs      ys      == 'connect' ('vertices' xs) ('vertices' ys)
-- @
biclique :: [a] -> [a] -> Graph a
biclique xs [] = vertices xs
biclique [] ys = vertices ys
biclique xs ys = connect (vertices xs) (vertices ys)

-- | The /star/ formed by a centre vertex connected to a list of leaves.
-- Complexity: /O(L)/ time, memory and size, where /L/ is the length of the
-- given list.
--
-- @
-- star x []    == 'vertex' x
-- star x [y]   == 'edge' x y
-- star x [y,z] == 'edges' [(x,y), (x,z)]
-- star x ys    == 'connect' ('vertex' x) ('vertices' ys)
-- @
star :: a -> [a] -> Graph a
star x [] = vertex x
star x ys = connect (vertex x) (vertices ys)
{-# INLINE star #-}

-- | The /stars/ formed by overlaying a list of 'star's. An inverse of
-- 'adjacencyList'.
-- Complexity: /O(L)/ time, memory and size, where /L/ is the total size of the
-- input.
--
-- @
-- stars []                      == 'empty'
-- stars [(x, [])]               == 'vertex' x
-- stars [(x, [y])]              == 'edge' x y
-- stars [(x, ys)]               == 'star' x ys
-- stars                         == 'overlays' . map (uncurry 'star')
-- stars . 'adjacencyList'         == id
-- 'overlay' (stars xs) (stars ys) == stars (xs ++ ys)
-- @
stars :: [(a, [a])] -> Graph a
stars = overlays . map (uncurry star)
{-# INLINE stars #-}

-- | The /tree graph/ constructed from a given 'Tree.Tree' data structure.
-- Complexity: /O(T)/ time, memory and size, where /T/ is the size of the
-- given tree (i.e. the number of vertices in the tree).
--
-- @
-- tree (Node x [])                                         == 'vertex' x
-- tree (Node x [Node y [Node z []]])                       == 'path' [x,y,z]
-- tree (Node x [Node y [], Node z []])                     == 'star' x [y,z]
-- tree (Node 1 [Node 2 [], Node 3 [Node 4 [], Node 5 []]]) == 'edges' [(1,2), (1,3), (3,4), (3,5)]
-- @
tree :: Tree.Tree a -> Graph a
tree (Node x []) = vertex x
tree (Node x f ) = star x (map rootLabel f)
         `overlay` forest (filter (not . null . subForest) f)

-- | The /forest graph/ constructed from a given 'Tree.Forest' data structure.
-- Complexity: /O(F)/ time, memory and size, where /F/ is the size of the
-- given forest (i.e. the number of vertices in the forest).
--
-- @
-- forest []                                                  == 'empty'
-- forest [x]                                                 == 'tree' x
-- forest [Node 1 [Node 2 [], Node 3 []], Node 4 [Node 5 []]] == 'edges' [(1,2), (1,3), (4,5)]
-- forest                                                     == 'overlays' . map 'tree'
-- @
forest :: Tree.Forest a -> Graph a
forest = overlays . map tree

-- | Construct a /mesh graph/ from two lists of vertices.
-- Complexity: /O(L1 * L2)/ time, memory and size, where /L1/ and /L2/ are the
-- lengths of the given lists.
--
-- @
-- mesh xs     []   == 'empty'
-- mesh []     ys   == 'empty'
-- mesh [x]    [y]  == 'vertex' (x, y)
-- mesh xs     ys   == 'box' ('path' xs) ('path' ys)
-- mesh [1..3] "ab" == 'edges' [ ((1,\'a\'),(1,\'b\')), ((1,\'a\'),(2,\'a\')), ((1,\'b\'),(2,\'b\')), ((2,\'a\'),(2,\'b\'))
--                           , ((2,\'a\'),(3,\'a\')), ((2,\'b\'),(3,\'b\')), ((3,\'a\'),(3,\'b\')) ]
-- @
mesh :: [a] -> [b] -> Graph (a, b)
mesh []  _   = empty
mesh _   []  = empty
mesh [x] [y] = vertex (x, y)
mesh xs  ys  = stars $  [ ((a1, b1), [(a1, b2), (a2, b1)]) | (a1, a2) <- ipxs, (b1, b2) <- ipys ]
                     ++ [ ((lx,y1), [(lx,y2)]) | (y1,y2) <- ipys]
                     ++ [ ((x1,ly), [(x2,ly)]) | (x1,x2) <- ipxs]
  where
    lx = last xs
    ly = last ys
    ipxs = init (pairs xs)
    ipys = init (pairs ys)

-- | Construct a /torus graph/ from two lists of vertices.
-- Complexity: /O(L1 * L2)/ time, memory and size, where /L1/ and /L2/ are the
-- lengths of the given lists.
--
-- @
-- torus xs    []   == 'empty'
-- torus []    ys   == 'empty'
-- torus [x]   [y]  == 'edge' (x,y) (x,y)
-- torus xs    ys   == 'box' ('circuit' xs) ('circuit' ys)
-- torus [1,2] "ab" == 'edges' [ ((1,\'a\'),(1,\'b\')), ((1,\'a\'),(2,\'a\')), ((1,\'b\'),(1,\'a\')), ((1,\'b\'),(2,\'b\'))
--                           , ((2,\'a\'),(1,\'a\')), ((2,\'a\'),(2,\'b\')), ((2,\'b\'),(1,\'b\')), ((2,\'b\'),(2,\'a\')) ]
-- @
torus :: [a] -> [b] -> Graph (a, b)
torus xs ys = stars [ ((a1, b1), [(a1, b2), (a2, b1)]) | (a1, a2) <- pairs xs, (b1, b2) <- pairs ys ]

-- | Auxiliary function for 'mesh' and 'torus'
pairs :: [a] -> [(a, a)]
pairs [] = []
pairs as@(x:xs) = zip as (xs ++ [x])

-- | Construct a /De Bruijn graph/ of a given non-negative dimension using symbols
-- from a given alphabet.
-- Complexity: /O(A^(D + 1))/ time, memory and size, where /A/ is the size of the
-- alphabet and /D/ is the dimension of the graph.
--
-- @
--           deBruijn 0 xs               == 'edge' [] []
-- n > 0 ==> deBruijn n []               == 'empty'
--           deBruijn 1 [0,1]            == 'edges' [ ([0],[0]), ([0],[1]), ([1],[0]), ([1],[1]) ]
--           deBruijn 2 "0"              == 'edge' "00" "00"
--           deBruijn 2 "01"             == 'edges' [ ("00","00"), ("00","01"), ("01","10"), ("01","11")
--                                                , ("10","00"), ("10","01"), ("11","10"), ("11","11") ]
--           'transpose'   (deBruijn n xs) == 'fmap' 'reverse' $ deBruijn n xs
--           'vertexCount' (deBruijn n xs) == ('length' $ 'Data.List.nub' xs)^n
-- n > 0 ==> 'edgeCount'   (deBruijn n xs) == ('length' $ 'Data.List.nub' xs)^(n + 1)
-- @
deBruijn :: Int -> [a] -> Graph [a]
deBruijn 0   _        = edge [] []
deBruijn len alphabet = skeleton >>= expand
  where
    overlaps = mapM (const alphabet) [2..len]
    skeleton = edges    [        (Left s, Right s)   | s <- overlaps ]
    expand v = vertices [ either ([a] ++) (++ [a]) v | a <- alphabet ]

-- | Remove a vertex from a given graph.
-- Complexity: /O(s)/ time, memory and size.
--
-- @
-- removeVertex x ('vertex' x)       == 'empty'
-- removeVertex 1 ('vertex' 2)       == 'vertex' 2
-- removeVertex x ('edge' x x)       == 'empty'
-- removeVertex 1 ('edge' 1 2)       == 'vertex' 2
-- removeVertex x . removeVertex x == removeVertex x
-- @
{-# SPECIALISE removeVertex :: Int -> Graph Int -> Graph Int #-}
removeVertex :: Eq a => a -> Graph a -> Graph a
removeVertex v = induce (/= v)

-- | Remove an edge from a given graph.
-- Complexity: /O(s)/ time, memory and size.
--
-- @
-- removeEdge x y ('edge' x y)       == 'vertices' [x,y]
-- removeEdge x y . removeEdge x y == removeEdge x y
-- removeEdge x y . 'removeVertex' x == 'removeVertex' x
-- removeEdge 1 1 (1 * 1 * 2 * 2)  == 1 * 2 * 2
-- removeEdge 1 2 (1 * 1 * 2 * 2)  == 1 * 1 + 2 * 2
-- 'size' (removeEdge x y z)         <= 3 * 'size' z
-- @
{-# SPECIALISE removeEdge :: Int -> Int -> Graph Int -> Graph Int #-}
removeEdge :: Eq a => a -> a -> Graph a -> Graph a
removeEdge s t = filterContext s (/=s) (/=t)

-- TODO: Export
-- | Filter vertices in a subgraph context.
{-# SPECIALISE filterContext :: Int -> (Int -> Bool) -> (Int -> Bool) -> Graph Int -> Graph Int #-}
filterContext :: Eq a => a -> (a -> Bool) -> (a -> Bool) -> Graph a -> Graph a
filterContext s i o g = maybe g go $ context (==s) g
  where
    go (Context is os) = induce (/=s) g `overlay` transpose (star s (filter i is))
                                        `overlay` star          s (filter o os)

-- | The function @'replaceVertex' x y@ replaces vertex @x@ with vertex @y@ in a
-- given 'Graph'. If @y@ already exists, @x@ and @y@ will be merged.
-- Complexity: /O(s)/ time, memory and size.
--
-- @
-- replaceVertex x x            == id
-- replaceVertex x y ('vertex' x) == 'vertex' y
-- replaceVertex x y            == 'mergeVertices' (== x) y
-- @
{-# SPECIALISE replaceVertex :: Int -> Int -> Graph Int -> Graph Int #-}
replaceVertex :: Eq a => a -> a -> Graph a -> Graph a
replaceVertex u v = mapG $ \w -> if w == u then v else w


-- | Merge vertices satisfying a given predicate into a given vertex.
-- Complexity: /O(s)/ time, memory and size, assuming that the predicate takes
-- /O(1)/ to be evaluated.
--
-- @
-- mergeVertices (const False) x    == id
-- mergeVertices (== x) y           == 'replaceVertex' x y
-- mergeVertices even 1 (0 * 2)     == 1 * 1
-- mergeVertices odd  1 (3 + 4 * 5) == 4 * 1
-- @
mergeVertices :: (a -> Bool) -> a -> Graph a -> Graph a
mergeVertices p v = mapG $ \w -> if p w then v else w

-- | Split a vertex into a list of vertices with the same connectivity.
-- Complexity: /O(s + k * L)/ time, memory and size, where /k/ is the number of
-- occurrences of the vertex in the expression and /L/ is the length of the
-- given list.
--
-- @
-- splitVertex x []                  == 'removeVertex' x
-- splitVertex x [x]                 == id
-- splitVertex x [y]                 == 'replaceVertex' x y
-- splitVertex 1 [0,1] $ 1 * (2 + 3) == (0 + 1) * (2 + 3)
-- @
{-# SPECIALISE splitVertex :: Int -> [Int] -> Graph Int -> Graph Int #-}
splitVertex :: Eq a => a -> [a] -> Graph a -> Graph a
splitVertex v us g = g >>= \w -> if w == v then vertices us else vertex w

-- | Transpose a given graph.
-- Complexity: /O(s)/ time, memory and size.
--
-- @
-- transpose 'empty'       == 'empty'
-- transpose ('vertex' x)  == 'vertex' x
-- transpose ('edge' x y)  == 'edge' y x
-- transpose . transpose == id
-- transpose ('box' x y)   == 'box' (transpose x) (transpose y)
-- 'edgeList' . transpose  == 'Data.List.sort' . map 'Data.Tuple.swap' . 'edgeList'
-- @
transpose :: Graph a -> Graph a
transpose = foldg Empty Vertex Overlay (flip Connect)
{-# NOINLINE [1] transpose #-}

{-# RULES
"transpose/Empty"    transpose Empty = Empty
"transpose/Vertex"   forall x. transpose (Vertex x) = Vertex x
"transpose/Overlay"  forall g1 g2. transpose (Overlay g1 g2) = Overlay (transpose g1) (transpose g2)
"transpose/Connect"  forall g1 g2. transpose (Connect g1 g2) = Connect (transpose g2) (transpose g1)

"transpose/overlays" forall xs. transpose (overlays xs) = overlays (map transpose xs)
"transpose/connects" forall xs. transpose (connects xs) = connects (reverse (map transpose xs))

"transpose/vertices" forall xs. transpose (vertices xs) = vertices xs
"transpose/clique"   forall xs. transpose (clique xs)   = clique (reverse xs)
 #-}

-- | Construct the /induced subgraph/ of a given graph by removing the
-- vertices that do not satisfy a given predicate.
-- Complexity: /O(s)/ time, memory and size, assuming that the predicate takes
-- /O(1)/ to be evaluated.
--
-- @
-- induce (const True ) x      == x
-- induce (const False) x      == 'empty'
-- induce (/= x)               == 'removeVertex' x
-- induce p . induce q         == induce (\\x -> p x && q x)
-- 'isSubgraphOf' (induce p x) x == True
-- @
induce :: (a -> Bool) -> Graph a -> Graph a
induce p = foldg Empty (\x -> if p x then Vertex x else Empty) (k Overlay) (k Connect)
  where
    k _ x     Empty = x -- Constant folding to get rid of Empty leaves
    k _ Empty y     = y
    k f x     y     = f x y
{-# NOINLINE [1] induce #-}

-- | Simplify a graph expression. Semantically, this is the identity function,
-- but it simplifies a given expression according to the laws of the algebra.
-- The function does not compute the simplest possible expression,
-- but uses heuristics to obtain useful simplifications in reasonable time.
-- Complexity: the function performs /O(s)/ graph comparisons. It is guaranteed
-- that the size of the result does not exceed the size of the given expression.
--
-- @
-- simplify              == id
-- 'size' (simplify x)     <= 'size' x
-- simplify 'empty'       '===' 'empty'
-- simplify 1           '===' 1
-- simplify (1 + 1)     '===' 1
-- simplify (1 + 2 + 1) '===' 1 + 2
-- simplify (1 * 1 * 1) '===' 1 * 1
-- @
{-# SPECIALISE simplify :: Graph Int -> Graph Int #-}
simplify :: Ord a => Graph a -> Graph a
simplify = foldg Empty Vertex (simple Overlay) (simple Connect)

{-# SPECIALISE simple :: (Int -> Int -> Int) -> Int -> Int -> Int #-}
simple :: Eq g => (g -> g -> g) -> g -> g -> g
simple op x y
    | x == z    = x
    | y == z    = y
    | otherwise = z
  where
    z = op x y

-- | Compute the /Cartesian product/ of graphs.
-- Complexity: /O(s1 * s2)/ time, memory and size, where /s1/ and /s2/ are the
-- sizes of the given graphs.
--
-- @
-- box ('path' [0,1]) ('path' "ab") == 'edges' [ ((0,\'a\'), (0,\'b\'))
--                                       , ((0,\'a\'), (1,\'a\'))
--                                       , ((0,\'b\'), (1,\'b\'))
--                                       , ((1,\'a\'), (1,\'b\')) ]
-- @
-- Up to an isomorphism between the resulting vertex types, this operation
-- is /commutative/, /associative/, /distributes/ over 'overlay', has singleton
-- graphs as /identities/ and 'empty' as the /annihilating zero/. Below @~~@
-- stands for the equality up to an isomorphism, e.g. @(x, ()) ~~ x@.
--
-- @
-- box x y               ~~ box y x
-- box x (box y z)       ~~ box (box x y) z
-- box x ('overlay' y z)   == 'overlay' (box x y) (box x z)
-- box x ('vertex' ())     ~~ x
-- box x 'empty'           ~~ 'empty'
-- 'transpose'   (box x y) == box ('transpose' x) ('transpose' y)
-- 'vertexCount' (box x y) == 'vertexCount' x * 'vertexCount' y
-- 'edgeCount'   (box x y) <= 'vertexCount' x * 'edgeCount' y + 'edgeCount' x * 'vertexCount' y
-- @
box :: Graph a -> Graph b -> Graph (a, b)
box x y = overlays $ xs ++ ys
  where
    xs = map (\b -> fmap (,b) x) $ toList $ toListGr y
    ys = map (\a -> fmap (a,) y) $ toList $ toListGr x
    toListGr :: Graph a -> List a
    toListGr = foldg mempty pure (<>) (<>)

-- | 'Focus' on a specified subgraph.
focus :: (a -> Bool) -> Graph a -> Focus a
focus f = foldg emptyFocus (vertexFocus f) overlayFoci connectFoci

-- | The context of a subgraph comprises the input and output vertices outside
-- the subgraph that are connected to the vertices inside the subgraph.
data Context a = Context { inputs :: [a], outputs :: [a] }

-- | Extract the context from a graph 'Focus'. Returns @Nothing@ if the focus
-- could not be obtained.
context :: (a -> Bool) -> Graph a -> Maybe (Context a)
context p g | ok f      = Just $ Context (toList $ is f) (toList $ os f)
            | otherwise = Nothing
  where
    f = focus p g

-- | /Sparsify/ a graph by adding intermediate 'Left' @Int@ vertices between the
-- original vertices (wrapping the latter in 'Right') such that the resulting
-- graph is /sparse/, i.e. contains only O(s) edges, but preserves the
-- reachability relation between the original vertices. Sparsification is useful
-- when working with dense graphs, as it can reduce the number of edges from
-- O(n^2) down to O(n) by replacing cliques, bicliques and similar densely
-- connected structures by sparse subgraphs built out of intermediate vertices.
-- Complexity: O(s) time, memory and size.
--
-- @
-- 'Data.List.sort' . 'Algebra.Graph.ToGraph.reachable' x       == 'Data.List.sort' . 'Data.Either.rights' . 'Algebra.Graph.ToGraph.reachable' ('Data.Either.Right' x) . sparsify
-- 'vertexCount' (sparsify x) <= 'vertexCount' x + 'size' x + 1
-- 'edgeCount'   (sparsify x) <= 3 * 'size' x
-- 'size'        (sparsify x) <= 3 * 'size' x
-- @
sparsify :: Graph a -> Graph (Either Int a)
sparsify graph = res
  where
    (res, end) = runState (foldg e v o c graph 0 end) 1
    e     s t  = return $ path   [Left s,          Left t]
    v x   s t  = return $ clique [Left s, Right x, Left t]
    o x y s t  = overlay <$> s `x` t <*> s `y` t
    c x y s t  = do
        m <- get
        put (m + 1)
        overlay <$> s `x` m <*> m `y` t

buildG :: forall a. F.Fold a -> Graph a
buildG g = F.foldg Empty Vertex Overlay Connect g
{-# INLINE [1] buildG #-}

-- | FB functions
mapGFB :: (b -> c) -> (a -> b) -> a -> c
mapGFB = (.)
{-# INLINE [0] mapGFB #-}

induceFB :: b -> (a -> b) -> (a -> Bool) -> a -> b
induceFB e v p = \x -> if p x then v x else e
{-# INLINE [0] induceFB #-}

transposeFB :: (b -> b -> b) -> (b -> b -> b)
transposeFB = flip
{-# INLINE [0] transposeFB #-}

-- Rules to transform a buildG-equivalent function into its equivalent
{-# RULES
-- Transform a mapG into its build equivalent
"mapG"   [~1]    forall f g. mapG   f g = buildG (F.Fold $ \e v o c -> foldg e (mapGFB v f) o c g)

-- Transform a induce into its build equivalent
"induce" [~1]    forall p g. induce p g = buildG (F.Fold $ \e v o c -> foldg e (induceFB e v p) o c g)

"transpose" [~1] forall g. transpose g = buildG (F.Fold $ \e v o c -> foldg e v o (transposeFB c) g)
 #-}

-- Rules to merge rewrited functions
{-# RULES
-- Merge a foldg followed by a buildG
"foldg/buildG" forall e v o c (g::F.Fold a).
                              foldg e v o c (buildG g) = F.foldg e v o c g

-- Merge two mapFB
"mapFB/mapFB"  forall c f g.  mapGFB (mapGFB c f) g    = mapGFB c (f.g)
 #-}

-- Rules to rewrite un-merged function back
{-# RULES
"mapGGraph"      [1] forall f. foldg Empty (mapGFB Vertex f) Overlay Connect         = mapG f
"induceGraph"    [1] forall f. foldg Empty (induceFB Empty Vertex f) Overlay Connect = induce f
"transposeGraph" [1]           foldg Empty Vertex Overlay (transposeFB Connect)      = transpose
 #-}<|MERGE_RESOLUTION|>--- conflicted
+++ resolved
@@ -1,8 +1,4 @@
-<<<<<<< HEAD
-{-# LANGUAGE DeriveFoldable, DeriveTraversable, RankNTypes #-}
-=======
-{-# LANGUAGE DeriveFunctor #-}
->>>>>>> 7cfbfe8c
+{-# LANGUAGE RankNTypes #-}
 -----------------------------------------------------------------------------
 -- |
 -- Module     : Algebra.Graph
@@ -158,8 +154,7 @@
              | Vertex a
              | Overlay (Graph a) (Graph a)
              | Connect (Graph a) (Graph a)
-<<<<<<< HEAD
-             deriving (Foldable, Show, Traversable)
+             deriving (Show)
 
 instance Functor Graph where
   fmap = mapG
@@ -168,9 +163,6 @@
 mapG :: (a -> b) -> Graph a -> Graph b
 mapG f = foldg empty (vertex . f) overlay connect
 {-# NOINLINE [0] mapG #-}
-=======
-             deriving (Functor, Show)
->>>>>>> 7cfbfe8c
 
 instance NFData a => NFData (Graph a) where
     rnf Empty         = ()
