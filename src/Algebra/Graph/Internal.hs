--- conflicted
+++ resolved
@@ -21,14 +21,10 @@
 
     -- * Graph traversal
     Focus (..), emptyFocus, vertexFocus, overlayFoci, connectFoci, Hit (..),
-    foldr1Safe,
+    foldr1Safe, mf,
 
-<<<<<<< HEAD
-    foldr1Safe, mf
-=======
     -- * Utilities
     setProduct, setProductWith
->>>>>>> c3edf0aa
   ) where
 
 import Prelude ()
@@ -120,7 +116,7 @@
 
 -- | A safe version of 'foldr1'.
 foldr1Safe :: (a -> a -> a) -> [a] -> Maybe a
-<<<<<<< HEAD
+
 foldr1Safe f = foldr (mf f) Nothing
 {-# INLINE [0] foldr1Safe #-}
 
@@ -135,13 +131,6 @@
 mf f x m = Just (case m of
                   Nothing -> x
                   Just y  -> f x y)
-=======
-foldr1Safe f = foldr mf Nothing
-  where
-    mf x m = Just (case m of
-                        Nothing -> x
-                        Just y  -> f x y)
-{-# INLINE foldr1Safe #-}
 
 -- | Compute the Cartesian product of two sets.
 setProduct :: Set a -> Set b -> Set (a, b)
@@ -154,5 +143,4 @@
 -- | Compute the Cartesian product of two sets, applying a function to each
 -- resulting pair.
 setProductWith :: Ord c => (a -> b -> c) -> Set a -> Set b -> Set c
-setProductWith f x y = Set.fromList [ f a b | a <- Set.toAscList x, b <- Set.toAscList y ]
->>>>>>> c3edf0aa
+setProductWith f x y = Set.fromList [ f a b | a <- Set.toAscList x, b <- Set.toAscList y ]