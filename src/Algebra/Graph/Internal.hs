{-# LANGUAGE CPP #-}
-----------------------------------------------------------------------------
-- |
-- Module     : Algebra.Graph.Internal
-- Copyright  : (c) Andrey Mokhov 2016-2018
-- License    : MIT (see the file LICENSE)
-- Maintainer : andrey.mokhov@gmail.com
-- Stability  : experimental
--
-- __Alga__ is a library for algebraic construction and manipulation of graphs
-- in Haskell. See <https://github.com/snowleopard/alga-paper this paper> for the
-- motivation behind the library, the underlying theory, and implementation details.
--
-- This module defines various internal utilities and data structures used
-- throughout the library, such as lists with fast concatenation. The API
-- is unstable and unsafe, and is exposed only for documentation.
-----------------------------------------------------------------------------
module Algebra.Graph.Internal (
    -- * Data structures
    List (..),

    -- * Graph traversal
    Focus (..), emptyFocus, vertexFocus, overlayFoci, connectFoci, Hit (..),
<<<<<<< HEAD
    foldr1Safe, mf,
=======
    foldr1Safe, maybeF,
>>>>>>> d058ec71

    -- * Utilities
    setProduct, setProductWith
  ) where

import Prelude ()
import Prelude.Compat

import Data.Foldable
import Data.Semigroup
import Data.Set (Set)

import qualified Data.Set as Set
import qualified GHC.Exts as Exts

-- | An abstract list data type with /O(1)/ time concatenation (the current
-- implementation uses difference lists). Here @a@ is the type of list elements.
-- 'List' @a@ is a 'Monoid': 'mempty' corresponds to the empty list and two lists
-- can be concatenated with 'mappend' (or operator 'Data.Monoid.<>'). Singleton
-- lists can be constructed using the function 'pure' from the 'Applicative'
-- instance. 'List' @a@ is also an instance of 'IsList', therefore you can use
-- list literals, e.g. @[1,4]@ @::@ 'List' @Int@ is the same as 'pure' @1@
-- 'Data.Monoid.<>' 'pure' @4@; note that this requires the @OverloadedLists@
-- GHC extension. To extract plain Haskell lists you can use the 'toList'
-- function from the 'Foldable' instance.
newtype List a = List (Endo [a]) deriving (Monoid, Semigroup)

instance Show a => Show (List a) where
    show = show . toList

instance Eq a => Eq (List a) where
    x == y = toList x == toList y

instance Ord a => Ord (List a) where
    compare x y = compare (toList x) (toList y)

-- TODO: Add rewrite rules? fromList . toList == toList . fromList == id
instance Exts.IsList (List a) where
    type Item (List a) = a
    fromList        = List . Endo . (<>)
    toList (List x) = appEndo x []

instance Foldable List where
    foldMap f = foldMap f . Exts.toList
#if MIN_VERSION_base(4,8,0)
    toList    = Exts.toList
#endif

instance Functor List where
    fmap f = Exts.fromList . map f . toList

instance Applicative List where
    pure    = List . Endo . (:)
    f <*> x = Exts.fromList (toList f <*> toList x)

instance Monad List where
    return  = pure
    x >>= f = Exts.fromList (toList x >>= toList . f)

-- | The /focus/ of a graph expression is a flattened represenentation of the
-- subgraph under focus, its context, as well as the list of all encountered
-- vertices. See 'Algebra.Graph.removeEdge' for a use-case example.
data Focus a = Focus
    { ok :: Bool     -- ^ True if focus on the specified subgraph is obtained.
    , is :: List a   -- ^ Inputs into the focused subgraph.
    , os :: List a   -- ^ Outputs out of the focused subgraph.
    , vs :: List a } -- ^ All vertices (leaves) of the graph expression.

-- | Focus on the empty graph.
emptyFocus :: Focus a
emptyFocus = Focus False mempty mempty mempty

-- | Focus on the graph with a single vertex, given a predicate indicating
-- whether the vertex is of interest.
vertexFocus :: (a -> Bool) -> a -> Focus a
vertexFocus f x = Focus (f x) mempty mempty (pure x)

-- | Overlay two foci.
overlayFoci :: Focus a -> Focus a -> Focus a
overlayFoci x y = Focus (ok x || ok y) (is x <> is y) (os x <> os y) (vs x <> vs y)

-- | Connect two foci.
connectFoci :: Focus a -> Focus a -> Focus a
connectFoci x y = Focus (ok x || ok y) (xs <> is y) (os x <> ys) (vs x <> vs y)
  where
    xs = if ok y then vs x else is x
    ys = if ok x then vs y else os y

-- | An auxiliary data type for 'hasEdge': when searching for an edge, we can hit
-- its 'Tail', i.e. the source vertex, the whole 'Edge', or 'Miss' it entirely.
data Hit = Miss | Tail | Edge deriving (Eq, Ord)

-- | A safe version of 'foldr1'.
foldr1Safe :: (a -> a -> a) -> [a] -> Maybe a
<<<<<<< HEAD

foldr1Safe f = foldr (mf f) Nothing
{-# INLINE [0] foldr1Safe #-}

-- | Tragetting 'map' directly
{-# RULES
"foldr1Safe/build"
  forall k f lst.
  foldr1Safe k (map f lst) = foldr (mf k . f) Nothing lst
 #-}

mf :: (a -> a -> a) -> a -> Maybe a -> Maybe a
mf f x m = Just (case m of
                  Nothing -> x
                  Just y  -> f x y)
=======
foldr1Safe f = foldr (maybeF f) Nothing
{-# INLINE foldr1Safe #-}
>>>>>>> d058ec71

-- | Auxiliary function that try to apply a function to a base case and a 'Maybe'
-- value and return 'Just' the result or 'Just' the base case.
maybeF :: (a -> b -> a) -> a -> Maybe b -> Maybe a
maybeF f x = Just . maybe x (f x)
{-# INLINE maybeF #-}

-- | Compute the Cartesian product of two sets.
setProduct :: Set a -> Set b -> Set (a, b)
#if MIN_VERSION_containers(0,5,11)
setProduct = Set.cartesianProduct
#else
setProduct x y = Set.fromDistinctAscList [ (a, b) | a <- Set.toAscList x, b <- Set.toAscList y ]
#endif

-- | Compute the Cartesian product of two sets, applying a function to each
-- resulting pair.
setProductWith :: Ord c => (a -> b -> c) -> Set a -> Set b -> Set c
setProductWith f x y = Set.fromList [ f a b | a <- Set.toAscList x, b <- Set.toAscList y ]<|MERGE_RESOLUTION|>--- conflicted
+++ resolved
@@ -21,11 +21,7 @@
 
     -- * Graph traversal
     Focus (..), emptyFocus, vertexFocus, overlayFoci, connectFoci, Hit (..),
-<<<<<<< HEAD
-    foldr1Safe, mf,
-=======
     foldr1Safe, maybeF,
->>>>>>> d058ec71
 
     -- * Utilities
     setProduct, setProductWith
@@ -120,26 +116,15 @@
 
 -- | A safe version of 'foldr1'.
 foldr1Safe :: (a -> a -> a) -> [a] -> Maybe a
-<<<<<<< HEAD
-
-foldr1Safe f = foldr (mf f) Nothing
+foldr1Safe f = foldr (maybeF f) Nothing
 {-# INLINE [0] foldr1Safe #-}
 
 -- | Tragetting 'map' directly
 {-# RULES
 "foldr1Safe/build"
   forall k f lst.
-  foldr1Safe k (map f lst) = foldr (mf k . f) Nothing lst
+  foldr1Safe k (map f lst) = foldr (maybeF k . f) Nothing lst
  #-}
-
-mf :: (a -> a -> a) -> a -> Maybe a -> Maybe a
-mf f x m = Just (case m of
-                  Nothing -> x
-                  Just y  -> f x y)
-=======
-foldr1Safe f = foldr (maybeF f) Nothing
-{-# INLINE foldr1Safe #-}
->>>>>>> d058ec71
 
 -- | Auxiliary function that try to apply a function to a base case and a 'Maybe'
 -- value and return 'Just' the result or 'Just' the base case.
