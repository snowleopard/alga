{-# LANGUAGE DeriveFunctor, DeriveFoldable, DeriveTraversable, TypeFamilies #-}
-----------------------------------------------------------------------------
-- |
-- Module     : Algebra.Graph.Labelled
-- Copyright  : (c) Andrey Mokhov 2016-2018
-- License    : MIT (see the file LICENSE)
-- Maintainer : andrey.mokhov@gmail.com
-- Stability  : experimental
--
-- __Alga__ is a library for algebraic construction and manipulation of graphs
-- in Haskell. See <https://github.com/snowleopard/alga-paper this paper> for the
-- motivation behind the library, the underlying theory, and implementation details.
--
-- This module defines edge-labelled graphs.
--
-----------------------------------------------------------------------------
module Algebra.Graph.Labelled (
    -- * Algebraic data type for edge-labeleld graphs
<<<<<<< HEAD
    Dioid (..), Graph (..), UnlabelledGraph, overlay, connect, lconnect,
    (-<), (>-),

    -- * Distances
    Distance (..),
    Set(..),
=======
    Graph (..), UnlabelledGraph, empty, vertex, edge, overlay, connect,
    connectBy, (-<), (>-),
>>>>>>> d5e024ec

    -- * Operations
    edgeLabel
  ) where

import Prelude ()
import Prelude.Compat

<<<<<<< HEAD

import qualified Data.Set as Set

-- This class has usual semiring laws:
--
--            x |+| y == x |+| y
--    x |+| (y |+| z) == (x |+| y) |+| z
--         x |+| zero == x
--            x |+| x == x
--
--    x |*| (y |*| z) == (x |*| y) |*| z
--         x |*| zero == zero
--         zero |*| x == zero
--          x |*| one == x
--          one |*| x == x
--
--    x |*| (y |+| z) == x |*| y |+| x |*| z
--    (x |+| y) |*| z == x |*| z |+| y |*| z
--
class Dioid a where
    zero  :: a
    one   :: a
    (|+|) :: a -> a -> a
    (|*|) :: a -> a -> a
=======
import Algebra.Graph.Label
import qualified Algebra.Graph.Class as C
>>>>>>> d5e024ec

-- | Edge-labelled graphs, where the type variable @e@ stands for edge labels.
data Graph e a = Empty
               | Vertex a
               | Connect e (Graph e a) (Graph e a)
               deriving (Foldable, Functor, Show, Traversable)

-- | Construct the /empty graph/. An alias for the constructor 'Empty'.
-- Complexity: /O(1)/ time, memory and size.
empty :: Graph e a
empty = Empty

-- | Construct the graph comprising /a single isolated vertex/. An alias for the
-- constructor 'Vertex'.
vertex :: a -> Graph e a
vertex = Vertex

-- | Construct the graph comprising /a single edge/.
-- Complexity: /O(1)/ time, memory and size.
edge :: Dioid e => a -> a -> Graph e a
edge = C.edge

overlay :: Semilattice e => Graph e a -> Graph e a -> Graph e a
overlay = Connect zero

connect :: Dioid e => Graph e a -> Graph e a -> Graph e a
connect = Connect one

connectBy :: e -> Graph e a -> Graph e a -> Graph e a
connectBy = Connect

-- | A convenient ternary-ish operator x -<e>- y, for example:
-- x = Vertex "x"
-- y = Vertex "y"
-- z = x -<1>- y
(-<) :: Graph e a -> e -> (Graph e a, e)
g -< e = (g, e)

(>-) :: (Graph e a, e) -> Graph e a -> Graph e a
(g, e) >- h = Connect e g h

infixl 5 -<
infixl 5 >-

<<<<<<< HEAD
-- TODO: Prove the C.Graph laws
-- TODO: Graph.Class formas a cycle
-- instance Dioid e => C.Graph (Graph e a) where
--     type Vertex (Graph e a) = a
--     empty   = Empty
--     vertex  = Vertex
--     overlay = overlay
--     connect = connect
=======
instance Dioid e => C.Graph (Graph e a) where
    type Vertex (Graph e a) = a
    empty   = Empty
    vertex  = Vertex
    overlay = overlay
    connect = connect
>>>>>>> d5e024ec

edgeLabel :: (Eq a, Semilattice e) => a -> a -> Graph e a -> e
edgeLabel _ _ Empty           = zero
edgeLabel _ _ (Vertex _)      = zero
edgeLabel x y (Connect e g h) = edgeLabel x y g \/ edgeLabel x y h \/ new
  where
    new | x `elem` g && y `elem` h = e
        | otherwise                = zero

type UnlabelledGraph a = Graph Bool a<|MERGE_RESOLUTION|>--- conflicted
+++ resolved
@@ -16,17 +16,8 @@
 -----------------------------------------------------------------------------
 module Algebra.Graph.Labelled (
     -- * Algebraic data type for edge-labeleld graphs
-<<<<<<< HEAD
-    Dioid (..), Graph (..), UnlabelledGraph, overlay, connect, lconnect,
-    (-<), (>-),
-
-    -- * Distances
-    Distance (..),
-    Set(..),
-=======
     Graph (..), UnlabelledGraph, empty, vertex, edge, overlay, connect,
     connectBy, (-<), (>-),
->>>>>>> d5e024ec
 
     -- * Operations
     edgeLabel
@@ -35,35 +26,8 @@
 import Prelude ()
 import Prelude.Compat
 
-<<<<<<< HEAD
-
-import qualified Data.Set as Set
-
--- This class has usual semiring laws:
---
---            x |+| y == x |+| y
---    x |+| (y |+| z) == (x |+| y) |+| z
---         x |+| zero == x
---            x |+| x == x
---
---    x |*| (y |*| z) == (x |*| y) |*| z
---         x |*| zero == zero
---         zero |*| x == zero
---          x |*| one == x
---          one |*| x == x
---
---    x |*| (y |+| z) == x |*| y |+| x |*| z
---    (x |+| y) |*| z == x |*| z |+| y |*| z
---
-class Dioid a where
-    zero  :: a
-    one   :: a
-    (|+|) :: a -> a -> a
-    (|*|) :: a -> a -> a
-=======
 import Algebra.Graph.Label
 import qualified Algebra.Graph.Class as C
->>>>>>> d5e024ec
 
 -- | Edge-labelled graphs, where the type variable @e@ stands for edge labels.
 data Graph e a = Empty
@@ -108,23 +72,12 @@
 infixl 5 -<
 infixl 5 >-
 
-<<<<<<< HEAD
--- TODO: Prove the C.Graph laws
--- TODO: Graph.Class formas a cycle
--- instance Dioid e => C.Graph (Graph e a) where
---     type Vertex (Graph e a) = a
---     empty   = Empty
---     vertex  = Vertex
---     overlay = overlay
---     connect = connect
-=======
 instance Dioid e => C.Graph (Graph e a) where
     type Vertex (Graph e a) = a
     empty   = Empty
     vertex  = Vertex
     overlay = overlay
     connect = connect
->>>>>>> d5e024ec
 
 edgeLabel :: (Eq a, Semilattice e) => a -> a -> Graph e a -> e
 edgeLabel _ _ Empty           = zero
