-----------------------------------------------------------------------------
-- |
-- Module     : Algebra.Graph.Class
-- Copyright  : (c) Andrey Mokhov 2016-2018
-- License    : MIT (see the file LICENSE)
-- Maintainer : andrey.mokhov@gmail.com
-- Stability  : experimental
--
-- __Alga__ is a library for algebraic construction and manipulation of graphs
-- in Haskell. See <https://github.com/snowleopard/alga-paper this paper> for the
-- motivation behind the library, the underlying theory, and implementation details.
--
-- This module defines the core type class 'Graph', a few graph subclasses, and
-- basic polymorphic graph construction primitives. Functions that cannot be
-- implemented fully polymorphically and require the use of an intermediate data
-- type are not included. For example, to compute the number of vertices in a
-- 'Graph' expression you will need to use a concrete data type, such as
-- "Algebra.Graph.Fold". Other useful 'Graph' instances are defined in
-- "Algebra.Graph", "Algebra.Graph.AdjacencyMap" and "Algebra.Graph.Relation".
--
-- See "Algebra.Graph.HigherKinded.Class" for the higher-kinded version of the
-- core graph type class.
-----------------------------------------------------------------------------
module Algebra.Graph.Class (
    -- * The core type class
    Graph (..),

    -- * Undirected graphs
    Undirected,

    -- * Reflexive graphs
    Reflexive,

    -- * Transitive graphs
    Transitive,

    -- * Preorders
    Preorder,

    -- * Basic graph construction primitives
    edge, vertices, overlays, connects, edges,

    -- * Relations on graphs
    isSubgraphOf,

    -- * Standard families of graphs
    path, circuit, clique, biclique, star, starTranspose, tree, forest
  ) where

import Prelude ()
import Prelude.Compat

import Data.Tree

<<<<<<< HEAD
import qualified Algebra.Graph                 as G
import qualified Algebra.Graph.AdjacencyMap    as AM
import qualified Algebra.Graph.Fold.Internal   as F
import qualified Algebra.Graph.AdjacencyIntMap as AIM
import qualified Algebra.Graph.Relation        as R
=======
import Algebra.Graph.Label (Dioid, one)

import qualified Algebra.Graph                       as G
import qualified Algebra.Graph.AdjacencyMap          as AM
import qualified Algebra.Graph.Labelled.AdjacencyMap as LAM
import qualified Algebra.Graph.Fold                  as F
import qualified Algebra.Graph.AdjacencyIntMap       as AIM
import qualified Algebra.Graph.Relation              as R
>>>>>>> 7cfbfe8c

{-|
The core type class for constructing algebraic graphs, characterised by the
following minimal set of axioms. In equations we use @+@ and @*@ as convenient
shortcuts for 'overlay' and 'connect', respectively.

    * 'overlay' is commutative and associative:

        >       x + y == y + x
        > x + (y + z) == (x + y) + z

    * 'connect' is associative and has 'empty' as the identity:

        >   x * empty == x
        >   empty * x == x
        > x * (y * z) == (x * y) * z

    * 'connect' distributes over 'overlay':

        > x * (y + z) == x * y + x * z
        > (x + y) * z == x * z + y * z

    * 'connect' can be decomposed:

        > x * y * z == x * y + x * z + y * z

The following useful theorems can be proved from the above set of axioms.

    * 'overlay' has 'empty' as the identity and is idempotent:

        >   x + empty == x
        >   empty + x == x
        >       x + x == x

    * Absorption and saturation of 'connect':

        > x * y + x + y == x * y
        >     x * x * x == x * x

The core type class 'Graph' corresponds to unlabelled directed graphs.
'Undirected', 'Reflexive', 'Transitive' and 'Preorder' graphs can be obtained
by extending the minimal set of axioms.

When specifying the time and memory complexity of graph algorithms, /n/ will
denote the number of vertices in the graph, /m/ will denote the number of
edges in the graph, and /s/ will denote the /size/ of the corresponding
'Graph' expression.
-}
class Graph g where
    -- | The type of graph vertices.
    type Vertex g
    -- | Construct the empty graph.
    empty :: g
    -- | Construct the graph with a single vertex.
    vertex :: Vertex g -> g
    -- | Overlay two graphs.
    overlay :: g -> g -> g
    -- | Connect two graphs.
    connect :: g -> g -> g

instance Graph (G.Graph a) where
    type Vertex (G.Graph a) = a
    empty   = G.empty
    vertex  = G.vertex
    overlay = G.overlay
    connect = G.connect

instance Ord a => Graph (AM.AdjacencyMap a) where
    type Vertex (AM.AdjacencyMap a) = a
    empty   = AM.empty
    vertex  = AM.vertex
    overlay = AM.overlay
    connect = AM.connect

instance Graph (F.Fold a) where
    type Vertex (F.Fold a) = a
    empty   = F.empty
    vertex  = F.vertex
    overlay = F.overlay
    connect = F.connect

instance Graph AIM.AdjacencyIntMap where
    type Vertex AIM.AdjacencyIntMap = Int
    empty   = AIM.empty
    vertex  = AIM.vertex
    overlay = AIM.overlay
    connect = AIM.connect

instance (Ord a, Dioid e) => Graph (LAM.AdjacencyMap e a) where
    type Vertex (LAM.AdjacencyMap e a) = a
    empty   = LAM.empty
    vertex  = LAM.vertex
    overlay = LAM.overlay
    connect = LAM.connect one

instance Ord a => Graph (R.Relation a) where
    type Vertex (R.Relation a) = a
    empty   = R.empty
    vertex  = R.vertex
    overlay = R.overlay
    connect = R.connect

{-|
The class of /undirected graphs/ that satisfy the following additional axiom.

    * 'connect' is commutative:

        > x * y == y * x
-}
class Graph g => Undirected g

{-|
The class of /reflexive graphs/ that satisfy the following additional axiom.

    * Each vertex has a /self-loop/:

        > vertex x == vertex x * vertex x

Note that by applying the axiom in the reverse direction, one can always remove
all self-loops resulting in an /irreflexive graph/. This type class can
therefore be also used in the context of irreflexive graphs.
-}
class Graph g => Reflexive g

{-|
The class of /transitive graphs/ that satisfy the following additional axiom.

    * The /closure/ axiom: graphs with equal transitive closures are equal.

        > y /= empty ==> x * y + x * z + y * z == x * y + y * z

By repeated application of the axiom one can turn any graph into its transitive
closure or transitive reduction.
-}
class Graph g => Transitive g

{-|
The class of /preorder graphs/ that are both reflexive and transitive.
-}
class (Reflexive g, Transitive g) => Preorder g

instance Graph () where
    type Vertex () = ()
    empty          = ()
    vertex  _      = ()
    overlay _ _    = ()
    connect _ _    = ()

instance Undirected ()
instance Reflexive  ()
instance Transitive ()
instance Preorder   ()

-- Note: Maybe g and (a -> g) instances are identical and use the Applicative's
-- pure and <*>. We do not provide a general instance for all Applicative
-- functors because that would lead to overlapping instances.
instance Graph g => Graph (Maybe g) where
    type Vertex (Maybe g) = Vertex g
    empty       = pure empty
    vertex      = pure . vertex
    overlay x y = overlay <$> x <*> y
    connect x y = connect <$> x <*> y

instance Undirected g => Undirected (Maybe g)
instance Reflexive  g => Reflexive  (Maybe g)
instance Transitive g => Transitive (Maybe g)
instance Preorder   g => Preorder   (Maybe g)

instance Graph g => Graph (a -> g) where
    type Vertex (a -> g) = Vertex g
    empty       = pure empty
    vertex      = pure . vertex
    overlay x y = overlay <$> x <*> y
    connect x y = connect <$> x <*> y

instance Undirected g => Undirected (a -> g)
instance Reflexive  g => Reflexive  (a -> g)
instance Transitive g => Transitive (a -> g)
instance Preorder   g => Preorder   (a -> g)

instance (Graph g, Graph h) => Graph (g, h) where
    type Vertex (g, h)        = (Vertex g     , Vertex h     )
    empty                     = (empty        , empty        )
    vertex  (x,  y )          = (vertex  x    , vertex  y    )
    overlay (x1, y1) (x2, y2) = (overlay x1 x2, overlay y1 y2)
    connect (x1, y1) (x2, y2) = (connect x1 x2, connect y1 y2)

instance (Undirected g, Undirected h) => Undirected (g, h)
instance (Reflexive  g, Reflexive  h) => Reflexive  (g, h)
instance (Transitive g, Transitive h) => Transitive (g, h)
instance (Preorder   g, Preorder   h) => Preorder   (g, h)

instance (Graph g, Graph h, Graph i) => Graph (g, h, i) where
    type Vertex (g, h, i)             = (Vertex g     , Vertex h     , Vertex i     )
    empty                             = (empty        , empty        , empty        )
    vertex  (x,  y , z )              = (vertex  x    , vertex  y    , vertex  z    )
    overlay (x1, y1, z1) (x2, y2, z2) = (overlay x1 x2, overlay y1 y2, overlay z1 z2)
    connect (x1, y1, z1) (x2, y2, z2) = (connect x1 x2, connect y1 y2, connect z1 z2)

instance (Undirected g, Undirected h, Undirected i) => Undirected (g, h, i)
instance (Reflexive  g, Reflexive  h, Reflexive  i) => Reflexive  (g, h, i)
instance (Transitive g, Transitive h, Transitive i) => Transitive (g, h, i)
instance (Preorder   g, Preorder   h, Preorder   i) => Preorder   (g, h, i)

-- | Construct the graph comprising a single edge.
-- Complexity: /O(1)/ time, memory and size.
--
-- @
-- edge x y == 'connect' ('vertex' x) ('vertex' y)
-- @
edge :: Graph g => Vertex g -> Vertex g -> g
edge x y = connect (vertex x) (vertex y)

-- | Construct the graph comprising a given list of isolated vertices.
-- Complexity: /O(L)/ time, memory and size, where /L/ is the length of the
-- given list.
--
-- @
-- vertices []  == 'empty'
-- vertices [x] == 'vertex' x
-- @
vertices :: Graph g => [Vertex g] -> g
vertices = overlays . map vertex

-- | Construct the graph from a list of edges.
-- Complexity: /O(L)/ time, memory and size, where /L/ is the length of the
-- given list.
--
-- @
-- edges []      == 'empty'
-- edges [(x,y)] == 'edge' x y
-- @
edges :: Graph g => [(Vertex g, Vertex g)] -> g
edges = overlays . map (uncurry edge)

-- | Overlay a given list of graphs.
-- Complexity: /O(L)/ time and memory, and /O(S)/ size, where /L/ is the length
-- of the given list, and /S/ is the sum of sizes of the graphs in the list.
--
-- @
-- overlays []    == 'empty'
-- overlays [x]   == x
-- overlays [x,y] == 'overlay' x y
-- overlays       == 'foldr' 'overlay' 'empty'
-- @
overlays :: Graph g => [g] -> g
overlays []     = empty
overlays [x]    = x
overlays (x:xs) = x `overlay` overlays xs

-- | Connect a given list of graphs.
-- Complexity: /O(L)/ time and memory, and /O(S)/ size, where /L/ is the length
-- of the given list, and /S/ is the sum of sizes of the graphs in the list.
--
-- @
-- connects []    == 'empty'
-- connects [x]   == x
-- connects [x,y] == 'connect' x y
-- connects       == 'foldr' 'connect' 'empty'
-- @
connects :: Graph g => [g] -> g
connects []     = empty
connects [x]    = x
connects (x:xs) = x `connect` connects xs

-- | The 'isSubgraphOf' function takes two graphs and returns 'True' if the
-- first graph is a /subgraph/ of the second. Here is the current implementation:
--
-- @
-- isSubgraphOf x y = 'overlay' x y == y
-- @
-- The complexity therefore depends on the complexity of equality testing of
-- the specific graph instance.
--
-- @
-- isSubgraphOf 'empty'         x             == True
-- isSubgraphOf ('vertex' x)    'empty'         == False
-- isSubgraphOf x             ('overlay' x y) == True
-- isSubgraphOf ('overlay' x y) ('connect' x y) == True
-- isSubgraphOf ('path' xs)     ('circuit' xs)  == True
-- @
isSubgraphOf :: (Graph g, Eq g) => g -> g -> Bool
isSubgraphOf x y = overlay x y == y

-- | The /path/ on a list of vertices.
-- Complexity: /O(L)/ time, memory and size, where /L/ is the length of the
-- given list.
--
-- @
-- path []    == 'empty'
-- path [x]   == 'vertex' x
-- path [x,y] == 'edge' x y
-- @
path :: Graph g => [Vertex g] -> g
path xs = case xs of []     -> empty
                     [x]    -> vertex x
                     (_:ys) -> edges (zip xs ys)

-- | The /circuit/ on a list of vertices.
-- Complexity: /O(L)/ time, memory and size, where /L/ is the length of the
-- given list.
--
-- @
-- circuit []    == 'empty'
-- circuit [x]   == 'edge' x x
-- circuit [x,y] == 'edges' [(x,y), (y,x)]
-- @
circuit :: Graph g => [Vertex g] -> g
circuit []     = empty
circuit (x:xs) = path $ [x] ++ xs ++ [x]

-- | The /clique/ on a list of vertices.
-- Complexity: /O(L)/ time, memory and size, where /L/ is the length of the
-- given list.
--
-- @
-- clique []         == 'empty'
-- clique [x]        == 'vertex' x
-- clique [x,y]      == 'edge' x y
-- clique [x,y,z]    == 'edges' [(x,y), (x,z), (y,z)]
-- clique (xs ++ ys) == 'connect' (clique xs) (clique ys)
-- @
clique :: Graph g => [Vertex g] -> g
clique = connects . map vertex

-- | The /biclique/ on two lists of vertices.
-- Complexity: /O(L1 + L2)/ time, memory and size, where /L1/ and /L2/ are the
-- lengths of the given lists.
--
-- @
-- biclique []      []      == 'empty'
-- biclique [x]     []      == 'vertex' x
-- biclique []      [y]     == 'vertex' y
-- biclique [x1,x2] [y1,y2] == 'edges' [(x1,y1), (x1,y2), (x2,y1), (x2,y2)]
-- biclique xs      ys      == 'connect' ('vertices' xs) ('vertices' ys)
-- @
biclique :: Graph g => [Vertex g] -> [Vertex g] -> g
biclique xs [] = vertices xs
biclique [] ys = vertices ys
biclique xs ys = connect (vertices xs) (vertices ys)

-- | The /star/ formed by a centre vertex connected to a list of leaves.
-- Complexity: /O(L)/ time, memory and size, where /L/ is the length of the
-- given list.
--
-- @
-- star x []    == 'vertex' x
-- star x [y]   == 'edge' x y
-- star x [y,z] == 'edges' [(x,y), (x,z)]
-- star x ys    == 'connect' ('vertex' x) ('vertices' ys)
-- @
star :: Graph g => Vertex g -> [Vertex g] -> g
star x [] = vertex x
star x ys = connect (vertex x) (vertices ys)

-- | The /star transpose/ formed by a list of leaves connected to a centre vertex.
-- Complexity: /O(L)/ time, memory and size, where /L/ is the length of the
-- given list.
--
-- @
-- starTranspose x []    == 'vertex' x
-- starTranspose x [y]   == 'edge' y x
-- starTranspose x [y,z] == 'edges' [(y,x), (z,x)]
-- starTranspose x ys    == 'connect' ('vertices' ys) ('vertex' x)
-- starTranspose x ys    == transpose ('star' x ys)
-- @
starTranspose :: Graph g => Vertex g -> [Vertex g] -> g
starTranspose x [] = vertex x
starTranspose x ys = connect (vertices ys) (vertex x)

-- | The /tree graph/ constructed from a given 'Tree' data structure.
-- Complexity: /O(T)/ time, memory and size, where /T/ is the size of the
-- given tree (i.e. the number of vertices in the tree).
--
-- @
-- tree (Node x [])                                         == 'vertex' x
-- tree (Node x [Node y [Node z []]])                       == 'path' [x,y,z]
-- tree (Node x [Node y [], Node z []])                     == 'star' x [y,z]
-- tree (Node 1 [Node 2 [], Node 3 [Node 4 [], Node 5 []]]) == 'edges' [(1,2), (1,3), (3,4), (3,5)]
-- @
tree :: Graph g => Tree (Vertex g) -> g
tree (Node x []) = vertex x
tree (Node x f ) = star x (map rootLabel f)
    `overlay` forest (filter (not . null . subForest) f)

-- | The /forest graph/ constructed from a given 'Forest' data structure.
-- Complexity: /O(F)/ time, memory and size, where /F/ is the size of the
-- given forest (i.e. the number of vertices in the forest).
--
-- @
-- forest []                                                  == 'empty'
-- forest [x]                                                 == 'tree' x
-- forest [Node 1 [Node 2 [], Node 3 []], Node 4 [Node 5 []]] == 'edges' [(1,2), (1,3), (4,5)]
-- forest                                                     == 'overlays' . map 'tree'
-- @
forest :: Graph g => Forest (Vertex g) -> g
forest = overlays . map tree<|MERGE_RESOLUTION|>--- conflicted
+++ resolved
@@ -52,22 +52,14 @@
 
 import Data.Tree
 
-<<<<<<< HEAD
-import qualified Algebra.Graph                 as G
-import qualified Algebra.Graph.AdjacencyMap    as AM
-import qualified Algebra.Graph.Fold.Internal   as F
-import qualified Algebra.Graph.AdjacencyIntMap as AIM
-import qualified Algebra.Graph.Relation        as R
-=======
 import Algebra.Graph.Label (Dioid, one)
 
 import qualified Algebra.Graph                       as G
 import qualified Algebra.Graph.AdjacencyMap          as AM
 import qualified Algebra.Graph.Labelled.AdjacencyMap as LAM
-import qualified Algebra.Graph.Fold                  as F
+import qualified Algebra.Graph.Fold.Internal         as F
 import qualified Algebra.Graph.AdjacencyIntMap       as AIM
 import qualified Algebra.Graph.Relation              as R
->>>>>>> 7cfbfe8c
 
 {-|
 The core type class for constructing algebraic graphs, characterised by the
