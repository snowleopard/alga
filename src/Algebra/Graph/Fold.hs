{-# LANGUAGE RankNTypes #-}
-----------------------------------------------------------------------------
-- |
-- Module     : Algebra.Graph.Fold
-- Copyright  : (c) Andrey Mokhov 2016-2018
-- License    : MIT (see the file LICENSE)
-- Maintainer : andrey.mokhov@gmail.com
-- Stability  : experimental
--
-- __Alga__ is a library for algebraic construction and manipulation of graphs
-- in Haskell. See <https://github.com/snowleopard/alga-paper this paper> for the
-- motivation behind the library, the underlying theory, and implementation details.
--
-- This module defines the 'Fold' data type -- the Boehm-Berarducci encoding of
-- algebraic graphs, which is used for generalised graph folding and for the
-- implementation of polymorphic graph construction and transformation algorithms.
-- 'Fold' is an instance of type classes defined in modules "Algebra.Graph.Class"
-- and "Algebra.Graph.HigherKinded.Class", which can be used for polymorphic
-- graph construction and manipulation.
-----------------------------------------------------------------------------
module Algebra.Graph.Fold (
    -- * Boehm-Berarducci encoding of algebraic graphs
    Fold,

    -- * Basic graph construction primitives
    empty, vertex, edge, overlay, connect, vertices, edges, overlays, connects,

    -- * Graph folding
    foldg,

    -- * Relations on graphs
    isSubgraphOf,

    -- * Graph properties
    isEmpty, size, hasVertex, hasEdge, vertexCount, edgeCount, vertexList,
    edgeList, vertexSet, edgeSet, adjacencyList,

    -- * Standard families of graphs
    path, circuit, clique, biclique, star, stars,

    -- * Graph transformation
    removeVertex, removeEdge, transpose, induce, simplify,
  ) where

import Prelude ()
import Prelude.Compat

import Data.Function

import Algebra.Graph.Fold.Internal

import Algebra.Graph.ToGraph (toGraph)

import qualified Algebra.Graph              as G
import qualified Algebra.Graph.ToGraph      as T
<<<<<<< HEAD
import qualified Data.IntSet                as IntSet
import qualified Data.Set                   as Set

=======
import qualified Control.Applicative        as Ap
import qualified Data.Set                   as Set

{-| The 'Fold' data type is the Boehm-Berarducci encoding of the core graph
construction primitives 'empty', 'vertex', 'overlay' and 'connect'. We define a
'Num' instance as a convenient notation for working with graphs:

    > 0           == vertex 0
    > 1 + 2       == overlay (vertex 1) (vertex 2)
    > 1 * 2       == connect (vertex 1) (vertex 2)
    > 1 + 2 * 3   == overlay (vertex 1) (connect (vertex 2) (vertex 3))
    > 1 * (2 + 3) == connect (vertex 1) (overlay (vertex 2) (vertex 3))

__Note:__ the 'Num' instance does not satisfy several "customary laws" of 'Num',
which dictate that 'fromInteger' @0@ and 'fromInteger' @1@ should act as
additive and multiplicative identities, and 'negate' as additive inverse.
Nevertheless, overloading 'fromInteger', '+' and '*' is very convenient when
working with algebraic graphs; we hope that in future Haskell's Prelude will
provide a more fine-grained class hierarchy for algebraic structures, which we
would be able to utilise without violating any laws.

The 'Show' instance is defined using basic graph construction primitives:

@show (empty     :: Fold Int) == "empty"
show (1         :: Fold Int) == "vertex 1"
show (1 + 2     :: Fold Int) == "vertices [1,2]"
show (1 * 2     :: Fold Int) == "edge 1 2"
show (1 * 2 * 3 :: Fold Int) == "edges [(1,2),(1,3),(2,3)]"
show (1 * 2 + 3 :: Fold Int) == "overlay (vertex 3) (edge 1 2)"@

The 'Eq' instance is currently implemented using the 'AM.AdjacencyMap' as the
/canonical graph representation/ and satisfies all axioms of algebraic graphs:

    * 'overlay' is commutative and associative:

        >       x + y == y + x
        > x + (y + z) == (x + y) + z

    * 'connect' is associative and has 'empty' as the identity:

        >   x * empty == x
        >   empty * x == x
        > x * (y * z) == (x * y) * z

    * 'connect' distributes over 'overlay':

        > x * (y + z) == x * y + x * z
        > (x + y) * z == x * z + y * z

    * 'connect' can be decomposed:

        > x * y * z == x * y + x * z + y * z

The following useful theorems can be proved from the above set of axioms.

    * 'overlay' has 'empty' as the identity and is idempotent:

        >   x + empty == x
        >   empty + x == x
        >       x + x == x

    * Absorption and saturation of 'connect':

        > x * y + x + y == x * y
        >     x * x * x == x * x

When specifying the time and memory complexity of graph algorithms, /n/ will
denote the number of vertices in the graph, /m/ will denote the number of
edges in the graph, and /s/ will denote the /size/ of the corresponding
graph expression. For example, if g is a 'Fold' then /n/, /m/ and /s/ can be
computed as follows:

@n == 'vertexCount' g
m == 'edgeCount' g
s == 'size' g@

Note that 'size' counts all leaves of the expression:

@'vertexCount' 'empty'           == 0
'size'        'empty'           == 1
'vertexCount' ('vertex' x)      == 1
'size'        ('vertex' x)      == 1
'vertexCount' ('empty' + 'empty') == 0
'size'        ('empty' + 'empty') == 2@

Converting a 'Fold' to the corresponding 'AM.AdjacencyMap' takes /O(s + m * log(m))/
time and /O(s + m)/ memory. This is also the complexity of the graph equality test,
because it is currently implemented by converting graph expressions to canonical
representations based on adjacency maps.

The total order on graphs is defined using /size-lexicographic/ comparison:

* Compare the number of vertices. In case of a tie, continue.
* Compare the sets of vertices. In case of a tie, continue.
* Compare the number of edges. In case of a tie, continue.
* Compare the sets of edges.

Here are a few examples:

@'vertex' 1 < 'vertex' 2
'vertex' 3 < 'edge' 1 2
'vertex' 1 < 'edge' 1 1
'edge' 1 1 < 'edge' 1 2
'edge' 1 2 < 'edge' 1 1 + 'edge' 2 2
'edge' 1 2 < 'edge' 1 3@

Note that the resulting order refines the 'isSubgraphOf' relation and is
compatible with 'overlay' and 'connect' operations:

@'isSubgraphOf' x y ==> x <= y@

@'empty' <= x
x     <= x + y
x + y <= x * y@
-}
newtype Fold a = Fold { runFold :: forall b. b -> (a -> b) -> (b -> b -> b) -> (b -> b -> b) -> b }

instance (Ord a, Show a) => Show (Fold a) where
    show = show . foldg AM.empty AM.vertex AM.overlay AM.connect

instance Ord a => Eq (Fold a) where
    x == y = T.toAdjacencyMap x == T.toAdjacencyMap y

instance Ord a => Ord (Fold a) where
    compare x y = compare (T.toAdjacencyMap x) (T.toAdjacencyMap y)

instance NFData a => NFData (Fold a) where
    rnf = foldg () rnf seq seq

instance Num a => Num (Fold a) where
    fromInteger = vertex . fromInteger
    (+)         = overlay
    (*)         = connect
    signum      = const empty
    abs         = id
    negate      = id

instance Functor Fold where
    fmap f = foldg empty (vertex . f) overlay connect

instance Applicative Fold where
    pure  = vertex
    (<*>) = ap

instance Alternative Fold where
    empty = empty
    (<|>) = overlay

instance MonadPlus Fold where
    mzero = empty
    mplus = overlay

instance Monad Fold where
    return = vertex
    g >>=f = foldg empty f overlay connect g

instance ToGraph (Fold a) where
    type ToVertex (Fold a) = a
    foldg = foldg

-- | Construct the /empty graph/.
-- Complexity: /O(1)/ time, memory and size.
--
-- @
-- 'isEmpty'     empty == True
-- 'hasVertex' x empty == False
-- 'vertexCount' empty == 0
-- 'edgeCount'   empty == 0
-- 'size'        empty == 1
-- @
empty :: Fold a
empty = Fold $ \e _ _ _ -> e
{-# NOINLINE [1] empty #-}

-- | Construct the graph comprising /a single isolated vertex/.
-- Complexity: /O(1)/ time, memory and size.
--
-- @
-- 'isEmpty'     (vertex x) == False
-- 'hasVertex' x (vertex x) == True
-- 'vertexCount' (vertex x) == 1
-- 'edgeCount'   (vertex x) == 0
-- 'size'        (vertex x) == 1
-- @
vertex :: a -> Fold a
vertex x = Fold $ \_ v _ _ -> v x
{-# NOINLINE [1] vertex #-}

>>>>>>> 9f64c82c
-- | Construct the graph comprising /a single edge/.
-- Complexity: /O(1)/ time, memory and size.
--
-- @
-- edge x y               == 'connect' ('vertex' x) ('vertex' y)
-- 'hasEdge' x y (edge x y) == True
-- 'edgeCount'   (edge x y) == 1
-- 'vertexCount' (edge 1 1) == 1
-- 'vertexCount' (edge 1 2) == 2
-- @
edge :: a -> a -> Fold a
edge x y = Fold $ \_ v _ c -> v x `c` v y

-- | Construct the graph comprising a given list of isolated vertices.
-- Complexity: /O(L)/ time, memory and size, where /L/ is the length of the
-- given list.
--
-- @
-- vertices []            == 'empty'
-- vertices [x]           == 'vertex' x
-- 'hasVertex' x . vertices == 'elem' x
-- 'vertexCount' . vertices == 'length' . 'Data.List.nub'
-- 'vertexSet'   . vertices == Set.'Set.fromList'
-- @
vertices :: [a] -> Fold a
vertices = overlays . map vertex
{-# NOINLINE [1] vertices #-}

-- | Construct the graph from a list of edges.
-- Complexity: /O(L)/ time, memory and size, where /L/ is the length of the
-- given list.
--
-- @
-- edges []          == 'empty'
-- edges [(x,y)]     == 'edge' x y
-- 'edgeCount' . edges == 'length' . 'Data.List.nub'
-- @
edges :: [(a, a)] -> Fold a
edges es = Fold $ \e v o c -> foldr (flip o . uncurry (c `on` v)) e es

-- | Overlay a given list of graphs.
-- Complexity: /O(L)/ time and memory, and /O(S)/ size, where /L/ is the length
-- of the given list, and /S/ is the sum of sizes of the graphs in the list.
--
-- @
-- overlays []        == 'empty'
-- overlays [x]       == x
-- overlays [x,y]     == 'overlay' x y
-- overlays           == 'foldr' 'overlay' 'empty'
-- 'isEmpty' . overlays == 'all' 'isEmpty'
-- @
overlays :: [Fold a] -> Fold a
overlays = foldr overlay empty
{-# INLINE [2] overlays #-}

-- | Connect a given list of graphs.
-- Complexity: /O(L)/ time and memory, and /O(S)/ size, where /L/ is the length
-- of the given list, and /S/ is the sum of sizes of the graphs in the list.
--
-- @
-- connects []        == 'empty'
-- connects [x]       == x
-- connects [x,y]     == 'connect' x y
-- connects           == 'foldr' 'connect' 'empty'
-- 'isEmpty' . connects == 'all' 'isEmpty'
-- @
connects :: [Fold a] -> Fold a
connects = foldr connect empty
{-# INLINE [2] connects #-}

<<<<<<< HEAD
=======
-- | Generalised 'Graph' folding: recursively collapse a 'Graph' by applying
-- the provided functions to the leaves and internal nodes of the expression.
-- The order of arguments is: empty, vertex, overlay and connect.
-- Complexity: /O(s)/ applications of given functions. As an example, the
-- complexity of 'size' is /O(s)/, since all functions have cost /O(1)/.
--
-- @
-- foldg 'empty' 'vertex'        'overlay' 'connect'        == id
-- foldg 'empty' 'vertex'        'overlay' ('flip' 'connect') == 'transpose'
-- foldg 1     ('const' 1)     (+)     (+)            == 'size'
-- foldg True  ('const' False) (&&)    (&&)           == 'isEmpty'
-- foldg False (== x)        (||)    (||)           == 'hasVertex' x
-- @
foldg :: b -> (a -> b) -> (b -> b -> b) -> (b -> b -> b) -> Fold a -> b
foldg e v o c g = runFold g e v o c

>>>>>>> 9f64c82c
-- | The 'isSubgraphOf' function takes two graphs and returns 'True' if the
-- first graph is a /subgraph/ of the second.
-- Complexity: /O(s + m * log(m))/ time. Note that the number of edges /m/ of a
-- graph can be quadratic with respect to the expression size /s/.
--
-- @
-- isSubgraphOf 'empty'         x             ==  True
-- isSubgraphOf ('vertex' x)    'empty'         ==  False
-- isSubgraphOf x             ('overlay' x y) ==  True
-- isSubgraphOf ('overlay' x y) ('connect' x y) ==  True
-- isSubgraphOf ('path' xs)     ('circuit' xs)  ==  True
-- isSubgraphOf x y                         ==> x <= y
-- @
isSubgraphOf :: Ord a => Fold a -> Fold a -> Bool
isSubgraphOf x y = overlay x y == y

-- | Check if a graph is empty. A convenient alias for 'null'.
-- Complexity: /O(s)/ time.
--
-- @
-- isEmpty 'empty'                       == True
-- isEmpty ('overlay' 'empty' 'empty')       == True
-- isEmpty ('vertex' x)                  == False
-- isEmpty ('removeVertex' x $ 'vertex' x) == True
-- isEmpty ('removeEdge' x y $ 'edge' x y) == False
-- @
isEmpty :: Fold a -> Bool
isEmpty = T.isEmpty

-- | The /size/ of a graph, i.e. the number of leaves of the expression
-- including 'empty' leaves.
-- Complexity: /O(s)/ time.
--
-- @
-- size 'empty'         == 1
-- size ('vertex' x)    == 1
-- size ('overlay' x y) == size x + size y
-- size ('connect' x y) == size x + size y
-- size x             >= 1
-- size x             >= 'vertexCount' x
-- @
size :: Fold a -> Int
size = T.size

-- | Check if a graph contains a given vertex.
-- Complexity: /O(s)/ time.
--
-- @
-- hasVertex x 'empty'            == False
-- hasVertex x ('vertex' x)       == True
-- hasVertex 1 ('vertex' 2)       == False
-- hasVertex x . 'removeVertex' x == 'const' False
-- @
hasVertex :: Eq a => a -> Fold a -> Bool
hasVertex = T.hasVertex

-- | Check if a graph contains a given edge.
-- Complexity: /O(s)/ time.
--
-- @
-- hasEdge x y 'empty'            == False
-- hasEdge x y ('vertex' z)       == False
-- hasEdge x y ('edge' x y)       == True
-- hasEdge x y . 'removeEdge' x y == 'const' False
-- hasEdge x y                  == 'elem' (x,y) . 'edgeList'
-- @
hasEdge :: Eq a => a -> a -> Fold a -> Bool
hasEdge = T.hasEdge

-- | The number of vertices in a graph.
-- Complexity: /O(s * log(n))/ time.
--
-- @
-- vertexCount 'empty'             ==  0
-- vertexCount ('vertex' x)        ==  1
-- vertexCount                   ==  'length' . 'vertexList'
-- vertexCount x \< vertexCount y ==> x \< y
-- @
vertexCount :: Ord a => Fold a -> Int
vertexCount = T.vertexCount

-- | The number of edges in a graph.
-- Complexity: /O(s + m * log(m))/ time. Note that the number of edges /m/ of a
-- graph can be quadratic with respect to the expression size /s/.
--
-- @
-- edgeCount 'empty'      == 0
-- edgeCount ('vertex' x) == 0
-- edgeCount ('edge' x y) == 1
-- edgeCount            == 'length' . 'edgeList'
-- @
edgeCount :: Ord a => Fold a -> Int
edgeCount = T.edgeCount

-- | The sorted list of vertices of a given graph.
-- Complexity: /O(s * log(n))/ time and /O(n)/ memory.
--
-- @
-- vertexList 'empty'      == []
-- vertexList ('vertex' x) == [x]
-- vertexList . 'vertices' == 'Data.List.nub' . 'Data.List.sort'
-- @
vertexList :: Ord a => Fold a -> [a]
vertexList = T.vertexList

-- | The sorted list of edges of a graph.
-- Complexity: /O(s + m * log(m))/ time and /O(m)/ memory. Note that the number of
-- edges /m/ of a graph can be quadratic with respect to the expression size /s/.
--
-- @
-- edgeList 'empty'          == []
-- edgeList ('vertex' x)     == []
-- edgeList ('edge' x y)     == [(x,y)]
-- edgeList ('star' 2 [3,1]) == [(2,1), (2,3)]
-- edgeList . 'edges'        == 'Data.List.nub' . 'Data.List.sort'
-- edgeList . 'transpose'    == 'Data.List.sort' . 'map' 'Data.Tuple.swap' . edgeList
-- @
edgeList :: Ord a => Fold a -> [(a, a)]
edgeList = T.edgeList

-- | The set of vertices of a given graph.
-- Complexity: /O(s * log(n))/ time and /O(n)/ memory.
--
-- @
-- vertexSet 'empty'      == Set.'Set.empty'
-- vertexSet . 'vertex'   == Set.'Set.singleton'
-- vertexSet . 'vertices' == Set.'Set.fromList'
-- vertexSet . 'clique'   == Set.'Set.fromList'
-- @
vertexSet :: Ord a => Fold a -> Set.Set a
vertexSet = T.vertexSet

-- | The set of edges of a given graph.
-- Complexity: /O(s * log(m))/ time and /O(m)/ memory.
--
-- @
-- edgeSet 'empty'      == Set.'Set.empty'
-- edgeSet ('vertex' x) == Set.'Set.empty'
-- edgeSet ('edge' x y) == Set.'Set.singleton' (x,y)
-- edgeSet . 'edges'    == Set.'Set.fromList'
-- @
edgeSet :: Ord a => Fold a -> Set.Set (a, a)
edgeSet = T.edgeSet

-- | The sorted /adjacency list/ of a graph.
-- Complexity: /O(s + m * log(m))/ time. Note that the number of edges /m/ of a
-- graph can be quadratic with respect to the expression size /s/.
--
-- @
-- adjacencyList 'empty'          == []
-- adjacencyList ('vertex' x)     == [(x, [])]
-- adjacencyList ('edge' 1 2)     == [(1, [2]), (2, [])]
-- adjacencyList ('star' 2 [3,1]) == [(1, []), (2, [1,3]), (3, [])]
-- 'stars' . adjacencyList        == id
-- @
adjacencyList :: Ord a => Fold a -> [(a, [a])]
adjacencyList = T.adjacencyList

-- | The /path/ on a list of vertices.
-- Complexity: /O(L)/ time, memory and size, where /L/ is the length of the
-- given list.
--
-- @
-- path []        == 'empty'
-- path [x]       == 'vertex' x
-- path [x,y]     == 'edge' x y
-- path . 'reverse' == 'transpose' . path
-- @
path :: [a] -> Fold a
path xs = case xs of []     -> empty
                     [x]    -> vertex x
                     (_:ys) -> edges (zip xs ys)

-- | The /circuit/ on a list of vertices.
-- Complexity: /O(L)/ time, memory and size, where /L/ is the length of the
-- given list.
--
-- @
-- circuit []        == 'empty'
-- circuit [x]       == 'edge' x x
-- circuit [x,y]     == 'edges' [(x,y), (y,x)]
-- circuit . 'reverse' == 'transpose' . circuit
-- @
circuit :: [a] -> Fold a
circuit []     = empty
circuit (x:xs) = path $ [x] ++ xs ++ [x]

-- | The /clique/ on a list of vertices.
-- Complexity: /O(L)/ time, memory and size, where /L/ is the length of the
-- given list.
--
-- @
-- clique []         == 'empty'
-- clique [x]        == 'vertex' x
-- clique [x,y]      == 'edge' x y
-- clique [x,y,z]    == 'edges' [(x,y), (x,z), (y,z)]
-- clique (xs ++ ys) == 'connect' (clique xs) (clique ys)
-- clique . 'reverse'  == 'transpose' . clique
-- @
clique :: [a] -> Fold a
clique = connects . map vertex
{-# NOINLINE [1] clique #-}

-- | The /biclique/ on two lists of vertices.
-- Complexity: /O(L1 + L2)/ time, memory and size, where /L1/ and /L2/ are the
-- lengths of the given lists.
--
-- @
-- biclique []      []      == 'empty'
-- biclique [x]     []      == 'vertex' x
-- biclique []      [y]     == 'vertex' y
-- biclique [x1,x2] [y1,y2] == 'edges' [(x1,y1), (x1,y2), (x2,y1), (x2,y2)]
-- biclique xs      ys      == 'connect' ('vertices' xs) ('vertices' ys)
-- @
biclique :: [a] -> [a] -> Fold a
biclique xs [] = vertices xs
biclique [] ys = vertices ys
biclique xs ys = connect (vertices xs) (vertices ys)

-- | The /star/ formed by a centre vertex connected to a list of leaves.
-- Complexity: /O(L)/ time, memory and size, where /L/ is the length of the
-- given list.
--
-- @
-- star x []    == 'vertex' x
-- star x [y]   == 'edge' x y
-- star x [y,z] == 'edges' [(x,y), (x,z)]
-- star x ys    == 'connect' ('vertex' x) ('vertices' ys)
-- @
star :: a -> [a] -> Fold a
star x [] = vertex x
star x ys = connect (vertex x) (vertices ys)
{-# INLINE star #-}

-- | The /stars/ formed by overlaying a list of 'star's. An inverse of
-- 'adjacencyList'.
-- Complexity: /O(L)/ time, memory and size, where /L/ is the total size of the
-- input.
--
-- @
-- stars []                      == 'empty'
-- stars [(x, [])]               == 'vertex' x
-- stars [(x, [y])]              == 'edge' x y
-- stars [(x, ys)]               == 'star' x ys
-- stars                         == 'overlays' . 'map' ('uncurry' 'star')
-- stars . 'adjacencyList'         == id
-- 'overlay' (stars xs) (stars ys) == stars (xs ++ ys)
-- @
stars :: [(a, [a])] -> Fold a
stars = overlays . map (uncurry star)
{-# INLINE stars #-}

-- | Remove a vertex from a given graph.
-- Complexity: /O(s)/ time, memory and size.
--
-- @
-- removeVertex x ('vertex' x)       == 'empty'
-- removeVertex 1 ('vertex' 2)       == 'vertex' 2
-- removeVertex x ('edge' x x)       == 'empty'
-- removeVertex 1 ('edge' 1 2)       == 'vertex' 2
-- removeVertex x . removeVertex x == removeVertex x
-- @
removeVertex :: Eq a => a -> Fold a -> Fold a
removeVertex v = induce (/= v)

-- | Remove an edge from a given graph.
-- Complexity: /O(s)/ time, memory and size.
--
-- @
-- removeEdge x y ('edge' x y)       == 'vertices' [x,y]
-- removeEdge x y . removeEdge x y == removeEdge x y
-- removeEdge x y . 'removeVertex' x == 'removeVertex' x
-- removeEdge 1 1 (1 * 1 * 2 * 2)  == 1 * 2 * 2
-- removeEdge 1 2 (1 * 1 * 2 * 2)  == 1 * 1 + 2 * 2
-- 'size' (removeEdge x y z)         <= 3 * 'size' z
-- @
removeEdge :: Eq a => a -> a -> Fold a -> Fold a
removeEdge s t = filterContext s (/=s) (/=t)

-- TODO: Export
-- | Filter vertices in a subgraph context.
filterContext :: Eq a => a -> (a -> Bool) -> (a -> Bool) -> Fold a -> Fold a
filterContext s i o g = maybe g go $ G.context (==s) (toGraph g)
  where
    go (G.Context is os) = induce (/=s) g `overlay` transpose (star s (filter i is))
                                          `overlay` star      s (filter o os)

-- | Transpose a given graph.
-- Complexity: /O(s)/ time, memory and size.
--
-- @
-- transpose 'empty'       == 'empty'
-- transpose ('vertex' x)  == 'vertex' x
-- transpose ('edge' x y)  == 'edge' y x
-- transpose . transpose == id
-- transpose ('box' x y)   == 'box' (transpose x) (transpose y)
-- 'edgeList' . transpose  == 'Data.List.sort' . 'map' 'Data.Tuple.swap' . 'edgeList'
-- @
transpose :: Fold a -> Fold a
transpose = foldg empty vertex overlay (flip connect)
{-# NOINLINE [1] transpose #-}

{-# RULES
"transpose/empty"    transpose empty = empty
"transpose/vertex"   forall x. transpose (vertex x) = vertex x
"transpose/overlay"  forall g1 g2. transpose (overlay g1 g2) = overlay (transpose g1) (transpose g2)
"transpose/connect"  forall g1 g2. transpose (connect g1 g2) = connect (transpose g2) (transpose g1)

"transpose/overlays" forall xs. transpose (overlays xs) = overlays (map transpose xs)
"transpose/connects" forall xs. transpose (connects xs) = connects (reverse (map transpose xs))

"transpose/vertices" forall xs. transpose (vertices xs) = vertices xs
"transpose/clique"   forall xs. transpose (clique xs)   = clique (reverse xs)
 #-}

-- | Construct the /induced subgraph/ of a given graph by removing the
-- vertices that do not satisfy a given predicate.
-- Complexity: /O(s)/ time, memory and size, assuming that the predicate takes
-- /O(1)/ to be evaluated.
--
-- @
-- induce ('const' True ) x      == x
-- induce ('const' False) x      == 'empty'
-- induce (/= x)               == 'removeVertex' x
-- induce p . induce q         == induce (\\x -> p x && q x)
-- 'isSubgraphOf' (induce p x) x == True
-- @
induce :: (a -> Bool) -> Fold a -> Fold a
induce p = foldg empty (\x -> if p x then vertex x else empty) (k overlay) (k connect)
  where
    k f x y | isEmpty x = y -- Constant folding to get rid of Empty leaves
            | isEmpty y = x
            | otherwise = f x y

-- | Simplify a graph expression. Semantically, this is the identity function,
-- but it simplifies a given polymorphic graph expression according to the laws
-- of the algebra. The function does not compute the simplest possible expression,
-- but uses heuristics to obtain useful simplifications in reasonable time.
-- Complexity: the function performs /O(s)/ graph comparisons. It is guaranteed
-- that the size of the result does not exceed the size of the given expression.
-- Below the operator @~>@ denotes the /is simplified to/ relation.
--
-- @
-- simplify             == id
-- 'size' (simplify x)    <= 'size' x
-- simplify 'empty'       ~> 'empty'
-- simplify 1           ~> 1
-- simplify (1 + 1)     ~> 1
-- simplify (1 + 2 + 1) ~> 1 + 2
-- simplify (1 * 1 * 1) ~> 1 * 1
-- @
simplify :: Ord a => Fold a -> Fold a
simplify = foldg empty vertex (simple overlay) (simple connect)

simple :: Eq g => (g -> g -> g) -> g -> g -> g
simple op x y
    | x == z    = x
    | y == z    = y
    | otherwise = z
  where
    z = op x y<|MERGE_RESOLUTION|>--- conflicted
+++ resolved
@@ -53,200 +53,9 @@
 
 import qualified Algebra.Graph              as G
 import qualified Algebra.Graph.ToGraph      as T
-<<<<<<< HEAD
-import qualified Data.IntSet                as IntSet
+
 import qualified Data.Set                   as Set
 
-=======
-import qualified Control.Applicative        as Ap
-import qualified Data.Set                   as Set
-
-{-| The 'Fold' data type is the Boehm-Berarducci encoding of the core graph
-construction primitives 'empty', 'vertex', 'overlay' and 'connect'. We define a
-'Num' instance as a convenient notation for working with graphs:
-
-    > 0           == vertex 0
-    > 1 + 2       == overlay (vertex 1) (vertex 2)
-    > 1 * 2       == connect (vertex 1) (vertex 2)
-    > 1 + 2 * 3   == overlay (vertex 1) (connect (vertex 2) (vertex 3))
-    > 1 * (2 + 3) == connect (vertex 1) (overlay (vertex 2) (vertex 3))
-
-__Note:__ the 'Num' instance does not satisfy several "customary laws" of 'Num',
-which dictate that 'fromInteger' @0@ and 'fromInteger' @1@ should act as
-additive and multiplicative identities, and 'negate' as additive inverse.
-Nevertheless, overloading 'fromInteger', '+' and '*' is very convenient when
-working with algebraic graphs; we hope that in future Haskell's Prelude will
-provide a more fine-grained class hierarchy for algebraic structures, which we
-would be able to utilise without violating any laws.
-
-The 'Show' instance is defined using basic graph construction primitives:
-
-@show (empty     :: Fold Int) == "empty"
-show (1         :: Fold Int) == "vertex 1"
-show (1 + 2     :: Fold Int) == "vertices [1,2]"
-show (1 * 2     :: Fold Int) == "edge 1 2"
-show (1 * 2 * 3 :: Fold Int) == "edges [(1,2),(1,3),(2,3)]"
-show (1 * 2 + 3 :: Fold Int) == "overlay (vertex 3) (edge 1 2)"@
-
-The 'Eq' instance is currently implemented using the 'AM.AdjacencyMap' as the
-/canonical graph representation/ and satisfies all axioms of algebraic graphs:
-
-    * 'overlay' is commutative and associative:
-
-        >       x + y == y + x
-        > x + (y + z) == (x + y) + z
-
-    * 'connect' is associative and has 'empty' as the identity:
-
-        >   x * empty == x
-        >   empty * x == x
-        > x * (y * z) == (x * y) * z
-
-    * 'connect' distributes over 'overlay':
-
-        > x * (y + z) == x * y + x * z
-        > (x + y) * z == x * z + y * z
-
-    * 'connect' can be decomposed:
-
-        > x * y * z == x * y + x * z + y * z
-
-The following useful theorems can be proved from the above set of axioms.
-
-    * 'overlay' has 'empty' as the identity and is idempotent:
-
-        >   x + empty == x
-        >   empty + x == x
-        >       x + x == x
-
-    * Absorption and saturation of 'connect':
-
-        > x * y + x + y == x * y
-        >     x * x * x == x * x
-
-When specifying the time and memory complexity of graph algorithms, /n/ will
-denote the number of vertices in the graph, /m/ will denote the number of
-edges in the graph, and /s/ will denote the /size/ of the corresponding
-graph expression. For example, if g is a 'Fold' then /n/, /m/ and /s/ can be
-computed as follows:
-
-@n == 'vertexCount' g
-m == 'edgeCount' g
-s == 'size' g@
-
-Note that 'size' counts all leaves of the expression:
-
-@'vertexCount' 'empty'           == 0
-'size'        'empty'           == 1
-'vertexCount' ('vertex' x)      == 1
-'size'        ('vertex' x)      == 1
-'vertexCount' ('empty' + 'empty') == 0
-'size'        ('empty' + 'empty') == 2@
-
-Converting a 'Fold' to the corresponding 'AM.AdjacencyMap' takes /O(s + m * log(m))/
-time and /O(s + m)/ memory. This is also the complexity of the graph equality test,
-because it is currently implemented by converting graph expressions to canonical
-representations based on adjacency maps.
-
-The total order on graphs is defined using /size-lexicographic/ comparison:
-
-* Compare the number of vertices. In case of a tie, continue.
-* Compare the sets of vertices. In case of a tie, continue.
-* Compare the number of edges. In case of a tie, continue.
-* Compare the sets of edges.
-
-Here are a few examples:
-
-@'vertex' 1 < 'vertex' 2
-'vertex' 3 < 'edge' 1 2
-'vertex' 1 < 'edge' 1 1
-'edge' 1 1 < 'edge' 1 2
-'edge' 1 2 < 'edge' 1 1 + 'edge' 2 2
-'edge' 1 2 < 'edge' 1 3@
-
-Note that the resulting order refines the 'isSubgraphOf' relation and is
-compatible with 'overlay' and 'connect' operations:
-
-@'isSubgraphOf' x y ==> x <= y@
-
-@'empty' <= x
-x     <= x + y
-x + y <= x * y@
--}
-newtype Fold a = Fold { runFold :: forall b. b -> (a -> b) -> (b -> b -> b) -> (b -> b -> b) -> b }
-
-instance (Ord a, Show a) => Show (Fold a) where
-    show = show . foldg AM.empty AM.vertex AM.overlay AM.connect
-
-instance Ord a => Eq (Fold a) where
-    x == y = T.toAdjacencyMap x == T.toAdjacencyMap y
-
-instance Ord a => Ord (Fold a) where
-    compare x y = compare (T.toAdjacencyMap x) (T.toAdjacencyMap y)
-
-instance NFData a => NFData (Fold a) where
-    rnf = foldg () rnf seq seq
-
-instance Num a => Num (Fold a) where
-    fromInteger = vertex . fromInteger
-    (+)         = overlay
-    (*)         = connect
-    signum      = const empty
-    abs         = id
-    negate      = id
-
-instance Functor Fold where
-    fmap f = foldg empty (vertex . f) overlay connect
-
-instance Applicative Fold where
-    pure  = vertex
-    (<*>) = ap
-
-instance Alternative Fold where
-    empty = empty
-    (<|>) = overlay
-
-instance MonadPlus Fold where
-    mzero = empty
-    mplus = overlay
-
-instance Monad Fold where
-    return = vertex
-    g >>=f = foldg empty f overlay connect g
-
-instance ToGraph (Fold a) where
-    type ToVertex (Fold a) = a
-    foldg = foldg
-
--- | Construct the /empty graph/.
--- Complexity: /O(1)/ time, memory and size.
---
--- @
--- 'isEmpty'     empty == True
--- 'hasVertex' x empty == False
--- 'vertexCount' empty == 0
--- 'edgeCount'   empty == 0
--- 'size'        empty == 1
--- @
-empty :: Fold a
-empty = Fold $ \e _ _ _ -> e
-{-# NOINLINE [1] empty #-}
-
--- | Construct the graph comprising /a single isolated vertex/.
--- Complexity: /O(1)/ time, memory and size.
---
--- @
--- 'isEmpty'     (vertex x) == False
--- 'hasVertex' x (vertex x) == True
--- 'vertexCount' (vertex x) == 1
--- 'edgeCount'   (vertex x) == 0
--- 'size'        (vertex x) == 1
--- @
-vertex :: a -> Fold a
-vertex x = Fold $ \_ v _ _ -> v x
-{-# NOINLINE [1] vertex #-}
-
->>>>>>> 9f64c82c
 -- | Construct the graph comprising /a single edge/.
 -- Complexity: /O(1)/ time, memory and size.
 --
@@ -317,25 +126,6 @@
 connects = foldr connect empty
 {-# INLINE [2] connects #-}
 
-<<<<<<< HEAD
-=======
--- | Generalised 'Graph' folding: recursively collapse a 'Graph' by applying
--- the provided functions to the leaves and internal nodes of the expression.
--- The order of arguments is: empty, vertex, overlay and connect.
--- Complexity: /O(s)/ applications of given functions. As an example, the
--- complexity of 'size' is /O(s)/, since all functions have cost /O(1)/.
---
--- @
--- foldg 'empty' 'vertex'        'overlay' 'connect'        == id
--- foldg 'empty' 'vertex'        'overlay' ('flip' 'connect') == 'transpose'
--- foldg 1     ('const' 1)     (+)     (+)            == 'size'
--- foldg True  ('const' False) (&&)    (&&)           == 'isEmpty'
--- foldg False (== x)        (||)    (||)           == 'hasVertex' x
--- @
-foldg :: b -> (a -> b) -> (b -> b -> b) -> (b -> b -> b) -> Fold a -> b
-foldg e v o c g = runFold g e v o c
-
->>>>>>> 9f64c82c
 -- | The 'isSubgraphOf' function takes two graphs and returns 'True' if the
 -- first graph is a /subgraph/ of the second.
 -- Complexity: /O(s + m * log(m))/ time. Note that the number of edges /m/ of a
