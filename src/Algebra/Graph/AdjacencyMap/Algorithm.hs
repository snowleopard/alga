--- conflicted
+++ resolved
@@ -31,7 +31,6 @@
 import Control.Monad.Cont
 import Control.Monad.State.Strict
 import Data.Either
-import Data.List (foldl')
 import Data.List.NonEmpty (NonEmpty(..),(<|))
 import Data.Maybe
 import Data.Tree
@@ -39,12 +38,7 @@
 import Algebra.Graph.AdjacencyMap
 
 import qualified Algebra.Graph.NonEmpty.AdjacencyMap as NonEmpty
-<<<<<<< HEAD
-=======
-import qualified Data.Graph                          as KL
-import qualified Data.Graph.Typed                    as Typed
 import qualified Data.List                           as List
->>>>>>> 901bf6b0
 import qualified Data.Map.Strict                     as Map
 import qualified Data.IntMap.Strict                  as IntMap
 import qualified Data.Set                            as Set
@@ -379,7 +373,7 @@
           -- find path below v
           s' = dropWhile (/= v) s
           -- assign scc vertices a component id
-          ids' = foldl' (\sccs x -> Map.insert x i sccs) ids curr
+          ids' = List.foldl' (\sccs x -> Map.insert x i sccs) ids curr
           -- get the induced subgraph of the scc
           vs' = IntMap.insert i (fromJust $ NonEmpty.toNonEmpty $ induce (`Set.member`Set.fromList curr) g) vs
 
