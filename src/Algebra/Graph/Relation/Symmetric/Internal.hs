--- conflicted
+++ resolved
@@ -19,11 +19,7 @@
 
 import Algebra.Graph.Internal
 import Control.DeepSeq
-<<<<<<< HEAD
 import Data.Coerce
-import Data.Monoid (mconcat)
-=======
->>>>>>> 40ac773f
 import Data.Set (Set)
 
 import qualified Data.Set as Set
