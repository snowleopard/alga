{-# LANGUAGE CPP, DeriveFunctor, DeriveFoldable, DeriveTraversable #-}
-----------------------------------------------------------------------------
-- |
-- Module     : Algebra.Graph.NonEmpty
-- Copyright  : (c) Andrey Mokhov 2016-2018
-- License    : MIT (see the file LICENSE)
-- Maintainer : andrey.mokhov@gmail.com
-- Stability  : experimental
--
-- __Alga__ is a library for algebraic construction and manipulation of graphs
-- in Haskell. See <https://github.com/snowleopard/alga-paper this paper> for the
-- motivation behind the library, the underlying theory, and implementation details.
--
-- This module defines the data type 'NonEmptyGraph' for graphs that are known
-- to be non-empty at compile time. The naming convention generally follows that
-- of "Data.List.NonEmpty": we use suffix @1@ to indicate the functions whose
-- interface must be changed compared to "Algebra.Graph", e.g. 'vertices1'.
--
-----------------------------------------------------------------------------
module Algebra.Graph.NonEmpty (
    -- * Algebraic data type for non-empty graphs
    NonEmptyGraph (..), toNonEmptyGraph,

    -- * Basic graph construction primitives
    vertex, edge, overlay, overlay1, connect, vertices1, edges1, overlays1,
    connects1,

    -- * Graph folding
    foldg1,

    -- * Relations on graphs
    isSubgraphOf, (===),

    -- * Graph properties
    size, hasVertex, hasEdge, hasSelfLoop, vertexCount, edgeCount, vertexList1,
    edgeList, vertexSet, vertexIntSet, edgeSet,

    -- * Standard families of graphs
    path1, circuit1, clique1, biclique1, star, starTranspose, tree, mesh1, torus1,

    -- * Graph transformation
    removeVertex1, removeEdge, replaceVertex, mergeVertices, splitVertex1,
    transpose, induce1, simplify,

    -- * Graph composition
    box
  ) where

import Prelude ()
import Prelude.Compat

#if !MIN_VERSION_base(4,11,0)
import Data.Semigroup
#endif

import Control.DeepSeq (NFData (..))
import Control.Monad.Compat
import Data.List.NonEmpty (NonEmpty (..))

import qualified Algebra.Graph                 as G
import qualified Algebra.Graph.AdjacencyIntMap as AIM
import qualified Algebra.Graph.ToGraph         as T
import qualified Data.IntSet                   as IntSet
import qualified Data.List.NonEmpty            as NonEmpty
import qualified Data.Set                      as Set
import qualified Data.Tree                     as Tree

{-| The 'NonEmptyGraph' data type is a deep embedding of the core graph
construction primitives 'vertex', 'overlay' and 'connect'. As one can guess from
the name, the empty graph cannot be represented using this data type. See module
"Algebra.Graph" for a graph data type that allows for the construction of the
empty graph.

We define a 'Num' instance as a convenient notation for working with graphs:

    > 0           == Vertex 0
    > 1 + 2       == Overlay (Vertex 1) (Vertex 2)
    > 1 * 2       == Connect (Vertex 1) (Vertex 2)
    > 1 + 2 * 3   == Overlay (Vertex 1) (Connect (Vertex 2) (Vertex 3))
    > 1 * (2 + 3) == Connect (Vertex 1) (Overlay (Vertex 2) (Vertex 3))

Note that the 'signum' method of the 'Num' type class cannot be implemented.

The 'Eq' instance is currently implemented using the 'AM.AdjacencyMap' as the
/canonical graph representation/ and satisfies the following laws of algebraic
graphs:

    * 'overlay' is commutative, associative and idempotent:

        >       x + y == y + x
        > x + (y + z) == (x + y) + z
        >       x + x == x

    * 'connect' is associative:

        > x * (y * z) == (x * y) * z

    * 'connect' distributes over 'overlay':

        > x * (y + z) == x * y + x * z
        > (x + y) * z == x * z + y * z

    * 'connect' can be decomposed:

        > x * y * z == x * y + x * z + y * z

    * 'connect' satisfies absorption and saturation:

        > x * y + x + y == x * y
        >     x * x * x == x * x

When specifying the time and memory complexity of graph algorithms, /n/ will
denote the number of vertices in the graph, /m/ will denote the number of
edges in the graph, and /s/ will denote the /size/ of the corresponding
'NonEmptyGraph' expression, defined as the number of vertex leaves. For example,
if @g@ is a 'NonEmptyGraph' then /n/, /m/ and /s/ can be computed as follows:

@n == 'vertexCount' g
m == 'edgeCount' g
s == 'size' g@

The 'size' of any graph is positive and coincides with the result of 'length'
method of the 'Foldable' type class. We define 'size' only for the consistency
with the API of other graph representations, such as "Algebra.Graph".

Converting a 'NonEmptyGraph' to the corresponding 'AM.AdjacencyMap' takes
/O(s + m * log(m))/ time and /O(s + m)/ memory. This is also the complexity of
the graph equality test, because it is currently implemented by converting graph
expressions to canonical representations based on adjacency maps.
-}
data NonEmptyGraph a = Vertex a
                     | Overlay (NonEmptyGraph a) (NonEmptyGraph a)
                     | Connect (NonEmptyGraph a) (NonEmptyGraph a)
                     deriving (Foldable, Functor, Show, Traversable)

instance NFData a => NFData (NonEmptyGraph a) where
    rnf (Vertex  x  ) = rnf x
    rnf (Overlay x y) = rnf x `seq` rnf y
    rnf (Connect x y) = rnf x `seq` rnf y

instance T.ToGraph (NonEmptyGraph a) where
    type ToVertex (NonEmptyGraph a) = a
    foldg _     = foldg1
    hasEdge     = hasEdge
    hasSelfLoop = hasSelfLoop

instance Num a => Num (NonEmptyGraph a) where
    fromInteger = Vertex . fromInteger
    (+)         = Overlay
    (*)         = Connect
    signum      = error "NonEmptyGraph.signum cannot be implemented."
    abs         = id
    negate      = id

instance Ord a => Eq (NonEmptyGraph a) where
    (==) = equals

-- TODO: Find a more efficient equality check.
-- | Compare two graphs by converting them to their adjacency maps.
{-# NOINLINE [1] equals #-}
{-# RULES "equalsInt" equals = equalsInt #-}
equals :: Ord a => NonEmptyGraph a -> NonEmptyGraph a -> Bool
equals x y = T.adjacencyMap x == T.adjacencyMap y

-- | Like 'equals' but specialised for graphs with vertices of type 'Int'.
equalsInt :: NonEmptyGraph Int -> NonEmptyGraph Int -> Bool
equalsInt x y = T.adjacencyIntMap x == T.adjacencyIntMap y

instance Applicative NonEmptyGraph where
    pure  = Vertex
    (<*>) = ap

instance Monad NonEmptyGraph where
    return  = pure
    g >>= f = foldg1 f Overlay Connect g

-- | Convert a 'G.Graph' into 'NonEmptyGraph'. Returns 'Nothing' if the argument
-- is 'G.empty'.
-- Complexity: /O(s)/ time, memory and size.
--
-- @
-- toNonEmptyGraph 'G.empty'       == Nothing
-- toNonEmptyGraph ('C.toGraph' x) == Just (x :: NonEmptyGraph a)
-- @
toNonEmptyGraph :: G.Graph a -> Maybe (NonEmptyGraph a)
toNonEmptyGraph = G.foldg Nothing (Just . Vertex) (go Overlay) (go Connect)
  where
    go _ Nothing  y        = y
    go _ x        Nothing  = x
    go f (Just x) (Just y) = Just (f x y)

-- | Construct the graph comprising /a single isolated vertex/. An alias for the
-- constructor 'Vertex'.
-- Complexity: /O(1)/ time, memory and size.
--
-- @
-- 'hasVertex' x (vertex x) == True
-- 'vertexCount' (vertex x) == 1
-- 'edgeCount'   (vertex x) == 0
-- 'size'        (vertex x) == 1
-- @
vertex :: a -> NonEmptyGraph a
vertex = Vertex

-- | Construct the graph comprising /a single edge/.
-- Complexity: /O(1)/ time, memory and size.
--
-- @
-- edge x y               == 'connect' ('vertex' x) ('vertex' y)
-- 'hasEdge' x y (edge x y) == True
-- 'edgeCount'   (edge x y) == 1
-- 'vertexCount' (edge 1 1) == 1
-- 'vertexCount' (edge 1 2) == 2
-- @
edge :: a -> a -> NonEmptyGraph a
edge u v = connect (vertex u) (vertex v)

-- | /Overlay/ two graphs. An alias for the constructor 'Overlay'. This is a
-- commutative, associative and idempotent operation.
-- Complexity: /O(1)/ time and memory, /O(s1 + s2)/ size.
--
-- @
-- 'hasVertex' z (overlay x y) == 'hasVertex' z x || 'hasVertex' z y
-- 'vertexCount' (overlay x y) >= 'vertexCount' x
-- 'vertexCount' (overlay x y) <= 'vertexCount' x + 'vertexCount' y
-- 'edgeCount'   (overlay x y) >= 'edgeCount' x
-- 'edgeCount'   (overlay x y) <= 'edgeCount' x   + 'edgeCount' y
-- 'size'        (overlay x y) == 'size' x        + 'size' y
-- 'vertexCount' (overlay 1 2) == 2
-- 'edgeCount'   (overlay 1 2) == 0
-- @
overlay :: NonEmptyGraph a -> NonEmptyGraph a -> NonEmptyGraph a
overlay = Overlay

-- | Overlay a possibly empty graph with a non-empty graph. If the first
-- argument is 'G.empty', the function returns the second argument; otherwise
-- it is semantically the same as 'overlay'.
-- Complexity: /O(s1)/ time and memory, and /O(s1 + s2)/ size.
--
-- @
--                overlay1 'G.empty' x == x
-- x /= 'G.empty' ==> overlay1 x     y == overlay (fromJust $ toNonEmptyGraph x) y
-- @
overlay1 :: G.Graph a -> NonEmptyGraph a -> NonEmptyGraph a
overlay1 = maybe id overlay . toNonEmptyGraph

-- | /Connect/ two graphs. An alias for the constructor 'Connect'. This is an
-- associative operation, which distributes over 'overlay' and obeys the
-- decomposition axiom.
-- Complexity: /O(1)/ time and memory, /O(s1 + s2)/ size. Note that the number
-- of edges in the resulting graph is quadratic with respect to the number of
-- vertices of the arguments: /m = O(m1 + m2 + n1 * n2)/.
--
-- @
-- 'hasVertex' z (connect x y) == 'hasVertex' z x || 'hasVertex' z y
-- 'vertexCount' (connect x y) >= 'vertexCount' x
-- 'vertexCount' (connect x y) <= 'vertexCount' x + 'vertexCount' y
-- 'edgeCount'   (connect x y) >= 'edgeCount' x
-- 'edgeCount'   (connect x y) >= 'edgeCount' y
-- 'edgeCount'   (connect x y) >= 'vertexCount' x * 'vertexCount' y
-- 'edgeCount'   (connect x y) <= 'vertexCount' x * 'vertexCount' y + 'edgeCount' x + 'edgeCount' y
-- 'size'        (connect x y) == 'size' x        + 'size' y
-- 'vertexCount' (connect 1 2) == 2
-- 'edgeCount'   (connect 1 2) == 1
-- @
connect :: NonEmptyGraph a -> NonEmptyGraph a -> NonEmptyGraph a
connect = Connect

-- | Construct the graph comprising a given list of isolated vertices.
-- Complexity: /O(L)/ time, memory and size, where /L/ is the length of the
-- given list.
--
-- @
-- vertices1 (x ':|' [])     == 'vertex' x
-- 'hasVertex' x . vertices1 == 'elem' x
-- 'vertexCount' . vertices1 == 'length' . 'Data.List.NonEmpty.nub'
-- 'vertexSet'   . vertices1 == Set.'Set.fromList' . 'Data.List.NonEmpty.toList'
-- @
vertices1 :: NonEmpty a -> NonEmptyGraph a
vertices1 (x :| xs) = foldr (Overlay . vertex) (vertex x) xs

-- | Construct the graph from a list of edges.
-- Complexity: /O(L)/ time, memory and size, where /L/ is the length of the
-- given list.
--
-- @
-- edges1 ((x,y) ':|' []) == 'edge' x y
-- 'edgeCount' . edges1   == 'Data.List.NonEmpty.length' . 'Data.List.NonEmpty.nub'
-- @
edges1 :: NonEmpty (a, a) -> NonEmptyGraph a
edges1 (x :| xs) = foldr (Overlay . uncurry edge) (uncurry edge x) xs

-- | Overlay a given list of graphs.
-- Complexity: /O(L)/ time and memory, and /O(S)/ size, where /L/ is the length
-- of the given list, and /S/ is the sum of sizes of the graphs in the list.
--
-- @
-- overlays1 (x ':|' [] ) == x
-- overlays1 (x ':|' [y]) == 'overlay' x y
-- @
overlays1 :: NonEmpty (NonEmptyGraph a) -> NonEmptyGraph a
overlays1 = foldr1 overlay

-- | Connect a given list of graphs.
-- Complexity: /O(L)/ time and memory, and /O(S)/ size, where /L/ is the length
-- of the given list, and /S/ is the sum of sizes of the graphs in the list.
--
-- @
-- connects1 (x ':|' [] ) == x
-- connects1 (x ':|' [y]) == 'connect' x y
-- @
connects1 :: NonEmpty (NonEmptyGraph a) -> NonEmptyGraph a
connects1 = foldr1 connect

-- | Generalised graph folding: recursively collapse a 'NonEmptyGraph' by
-- applying the provided functions to the leaves and internal nodes of the
-- expression. The order of arguments is: vertex, overlay and connect.
-- Complexity: /O(s)/ applications of given functions. As an example, the
-- complexity of 'size' is /O(s)/, since all functions have cost /O(1)/.
--
-- @
-- foldg1 (const 1) (+)  (+)  == 'size'
-- foldg1 (==x)     (||) (||) == 'hasVertex' x
-- @
foldg1 :: (a -> b) -> (b -> b -> b) -> (b -> b -> b) -> NonEmptyGraph a -> b
foldg1 v o c = go
  where
    go (Vertex  x  ) = v x
    go (Overlay x y) = o (go x) (go y)
    go (Connect x y) = c (go x) (go y)

-- | The 'isSubgraphOf' function takes two graphs and returns 'True' if the
-- first graph is a /subgraph/ of the second.
-- Complexity: /O(s + m * log(m))/ time. Note that the number of edges /m/ of a
-- graph can be quadratic with respect to the expression size /s/.
--
-- @
-- isSubgraphOf x             ('overlay' x y) == True
-- isSubgraphOf ('overlay' x y) ('connect' x y) == True
-- isSubgraphOf ('path1' xs)    ('circuit1' xs) == True
-- @
{-# SPECIALISE isSubgraphOf :: NonEmptyGraph Int -> NonEmptyGraph Int -> Bool #-}
isSubgraphOf :: Ord a => NonEmptyGraph a -> NonEmptyGraph a -> Bool
isSubgraphOf x y = overlay x y == y

-- | Structural equality on graph expressions.
-- Complexity: /O(s)/ time.
--
-- @
--     x === x     == True
-- x + y === x + y == True
-- 1 + 2 === 2 + 1 == False
-- x + y === x * y == False
-- @
{-# SPECIALISE (===) :: NonEmptyGraph Int -> NonEmptyGraph Int -> Bool #-}
(===) :: Eq a => NonEmptyGraph a -> NonEmptyGraph a -> Bool
(Vertex  x1   ) === (Vertex  x2   ) = x1 ==  x2
(Overlay x1 y1) === (Overlay x2 y2) = x1 === x2 && y1 === y2
(Connect x1 y1) === (Connect x2 y2) = x1 === x2 && y1 === y2
_               === _               = False

infix 4 ===

-- | The /size/ of a graph, i.e. the number of leaves of the expression.
-- Complexity: /O(s)/ time.
--
-- @
-- size ('vertex' x)    == 1
-- size ('overlay' x y) == size x + size y
-- size ('connect' x y) == size x + size y
-- size x             >= 1
-- size x             >= 'vertexCount' x
-- @
size :: NonEmptyGraph a -> Int
size = foldg1 (const 1) (+) (+)

-- | Check if a graph contains a given vertex. A convenient alias for `elem`.
-- Complexity: /O(s)/ time.
--
-- @
-- hasVertex x ('vertex' x) == True
-- hasVertex 1 ('vertex' 2) == False
-- @
{-# SPECIALISE hasVertex :: Int -> NonEmptyGraph Int -> Bool #-}
hasVertex :: Eq a => a -> NonEmptyGraph a -> Bool
hasVertex v = foldg1 (==v) (||) (||)

-- | Check if a graph contains a given edge.
-- Complexity: /O(s)/ time.
--
-- @
-- hasEdge x y ('vertex' z)       == False
-- hasEdge x y ('edge' x y)       == True
-- hasEdge x y . 'removeEdge' x y == const False
-- hasEdge x y                  == 'elem' (x,y) . 'edgeList'
-- @
{-# SPECIALISE hasEdge :: Int -> Int -> NonEmptyGraph Int -> Bool #-}
hasEdge :: Eq a => a -> a -> NonEmptyGraph a -> Bool
hasEdge s t =
  if s == t -- We test if we search for a loop
     then hasSelfLoop s
     else maybe False hasEdge' . induce' -- if not, we convert the supplied @Graph a@ to a @Graph Bool@
                                         -- where @s@ is @Vertex True@, @v@ is @Vertex False@ and other
                                         -- vertices are removed.
                                         -- Then we check if there is an edge from @True@ to @False@
   where
     hasEdge' g = case foldg1 v o c g of (_, _, r) -> r
       where
         v x                           = (x       , not x   , False                 )
         o (xs, xt, xst) (ys, yt, yst) = (xs || ys, xt || yt,             xst || yst)
         c (xs, xt, xst) (ys, yt, yst) = (xs || ys, xt || yt, xs && yt || xst || yst)
     induce' = foldg1 (\x -> if x == s then Just (Vertex True)
                                      else if x == t
                                              then Just (Vertex False)
                                              else Nothing)
                     (k Overlay)
                     (k Connect)
       where
         k _ x     Nothing     = x -- Constant folding to get rid of Empty leaves
         k _ Nothing y         = y
         k f (Just x) (Just y) = Just $ f x y
<<<<<<< HEAD
=======

>>>>>>> d1107f7d
-- | Check if a graph contains a given loop.
-- Complexity: /O(s)/ time.
--
-- @
-- hasSelfLoop x ('vertex' y)       == False
-- hasSelfLoop x ('edge' x y)       == True
-- hasSelfLoop x                  == 'hasEdge' x x
-- hasSelfLoop x . 'removeEdge' x x == const False
-- @
{-# SPECIALISE hasSelfLoop :: Int -> NonEmptyGraph Int -> Bool #-}
hasSelfLoop :: Eq a => a -> NonEmptyGraph a -> Bool
hasSelfLoop l = maybe False hasSelfLoop' . induce1 (==l)
  where
    hasSelfLoop' (Overlay x y) = hasSelfLoop' x || hasSelfLoop' y
    hasSelfLoop' Connect{} = True
    hasSelfLoop' _ = False

-- | The number of vertices in a graph.
-- Complexity: /O(s * log(n))/ time.
--
-- @
-- vertexCount ('vertex' x) == 1
-- vertexCount x          >= 1
-- vertexCount            == 'length' . 'vertexList1'
-- @
{-# RULES "vertexCount/Int" vertexCount = vertexIntCount #-}
{-# INLINE[1] vertexCount #-}
vertexCount :: Ord a => NonEmptyGraph a -> Int
vertexCount = T.vertexCount

-- | Like 'vertexCount' but specialised for NonEmptyGraph with vertices of type 'Int'.
vertexIntCount :: NonEmptyGraph Int -> Int
vertexIntCount = IntSet.size . vertexIntSet

-- | The number of edges in a graph.
-- Complexity: /O(s + m * log(m))/ time. Note that the number of edges /m/ of a
-- graph can be quadratic with respect to the expression size /s/.
--
-- @
-- edgeCount ('vertex' x) == 0
-- edgeCount ('edge' x y) == 1
-- edgeCount            == 'length' . 'edgeList'
-- @
{-# SPECIALISE edgeCount :: NonEmptyGraph Int -> Int #-}
edgeCount :: Ord a => NonEmptyGraph a -> Int
edgeCount = length . edgeList

-- | The sorted list of vertices of a given graph.
-- Complexity: /O(s * log(n))/ time and /O(n)/ memory.
--
-- @
-- vertexList1 ('vertex' x)  == x ':|' []
-- vertexList1 . 'vertices1' == 'Data.List.NonEmpty.nub' . 'Data.List.NonEmpty.sort'
-- @
{-# RULES "vertexList1/Int" vertexList1 = vertexIntList1 #-}
{-# INLINE[1] vertexList1 #-}
vertexList1 :: Ord a => NonEmptyGraph a -> NonEmpty a
vertexList1 = NonEmpty.fromList . Set.toAscList . vertexSet

-- | Like 'vertexList1' but specialised for NonEmptyGraph with vertices of type 'Int'.
vertexIntList1 :: NonEmptyGraph Int -> NonEmpty Int
vertexIntList1 = NonEmpty.fromList . IntSet.toAscList . vertexIntSet

-- | The sorted list of edges of a graph.
-- Complexity: /O(s + m * log(m))/ time and /O(m)/ memory. Note that the number of
-- edges /m/ of a graph can be quadratic with respect to the expression size /s/.
--
-- @
-- edgeList ('vertex' x)     == []
-- edgeList ('edge' x y)     == [(x,y)]
-- edgeList ('star' 2 [3,1]) == [(2,1), (2,3)]
-- edgeList . 'edges1'       == 'Data.List.nub' . 'Data.List.sort' . 'Data.List.NonEmpty.toList'
-- edgeList . 'transpose'    == 'Data.List.sort' . map 'Data.Tuple.swap' . edgeList
-- @
{-# RULES "edgeList/Int" edgeList = edgeIntList #-}
{-# INLINE[1] edgeList #-}
edgeList :: Ord a => NonEmptyGraph a -> [(a, a)]
edgeList = T.edgeList

-- | Like 'edgeList' but specialised for NonEmptyGraph with vertices of type 'Int'.
edgeIntList :: NonEmptyGraph Int -> [(Int,Int)]
edgeIntList = AIM.edgeList . foldg1 AIM.vertex AIM.overlay AIM.connect

-- | The set of vertices of a given graph.
-- Complexity: /O(s * log(n))/ time and /O(n)/ memory.
--
-- @
-- vertexSet . 'vertex'    == Set.'Set.singleton'
-- vertexSet . 'vertices1' == Set.'Set.fromList' . 'Data.List.NonEmpty.toList'
-- vertexSet . 'clique1'   == Set.'Set.fromList' . 'Data.List.NonEmpty.toList'
-- @
vertexSet :: Ord a => NonEmptyGraph a -> Set.Set a
vertexSet = T.vertexSet

-- | The set of vertices of a given graph. Like 'vertexSet' but specialised for
-- graphs with vertices of type 'Int'.
-- Complexity: /O(s * log(n))/ time and /O(n)/ memory.
--
-- @
-- vertexIntSet . 'vertex'    == IntSet.'IntSet.singleton'
-- vertexIntSet . 'vertices1' == IntSet.'IntSet.fromList' . 'Data.List.NonEmpty.toList'
-- vertexIntSet . 'clique1'   == IntSet.'IntSet.fromList' . 'Data.List.NonEmpty.toList'
-- @
vertexIntSet :: NonEmptyGraph Int -> IntSet.IntSet
vertexIntSet = T.vertexIntSet

-- | The set of edges of a given graph.
-- Complexity: /O(s * log(m))/ time and /O(m)/ memory.
--
-- @
-- edgeSet ('vertex' x) == Set.'Set.empty'
-- edgeSet ('edge' x y) == Set.'Set.singleton' (x,y)
-- edgeSet . 'edges1'   == Set.'Set.fromList' . 'Data.List.NonEmpty.toList'
-- @
edgeSet :: Ord a => NonEmptyGraph a -> Set.Set (a, a)
edgeSet = T.edgeSet

-- | The /path/ on a list of vertices.
-- Complexity: /O(L)/ time, memory and size, where /L/ is the length of the
-- given list.
--
-- @
-- path1 (x ':|' [] ) == 'vertex' x
-- path1 (x ':|' [y]) == 'edge' x y
-- path1 . 'Data.List.NonEmpty.reverse'  == 'transpose' . path1
-- @
path1 :: NonEmpty a -> NonEmptyGraph a
path1 (x :| []    ) = vertex x
path1 (x :| (y:ys)) = edges1 ((x, y) :| zip (y:ys) ys)

-- | The /circuit/ on a list of vertices.
-- Complexity: /O(L)/ time, memory and size, where /L/ is the length of the
-- given list.
--
-- @
-- circuit1 (x ':|' [] ) == 'edge' x x
-- circuit1 (x ':|' [y]) == 'edges1' ((x,y) ':|' [(y,x)])
-- circuit1 . 'Data.List.NonEmpty.reverse'  == 'transpose' . circuit1
-- @
circuit1 :: NonEmpty a -> NonEmptyGraph a
circuit1 (x :| xs) = path1 (x :| xs ++ [x])

-- | The /clique/ on a list of vertices.
-- Complexity: /O(L)/ time, memory and size, where /L/ is the length of the
-- given list.
--
-- @
-- clique1 (x ':|' []   ) == 'vertex' x
-- clique1 (x ':|' [y]  ) == 'edge' x y
-- clique1 (x ':|' [y,z]) == 'edges1' ((x,y) ':|' [(x,z), (y,z)])
-- clique1 (xs '<>' ys)   == 'connect' (clique1 xs) (clique1 ys)
-- clique1 . 'Data.List.NonEmpty.reverse'    == 'transpose' . clique1
-- @
clique1 :: NonEmpty a -> NonEmptyGraph a
clique1 = connects1 . fmap vertex

-- | The /biclique/ on two lists of vertices.
-- Complexity: /O(L1 + L2)/ time, memory and size, where /L1/ and /L2/ are the
-- lengths of the given lists.
--
-- @
-- biclique1 (x1 ':|' [x2]) (y1 ':|' [y2]) == 'edges1' ((x1,y1) ':|' [(x1,y2), (x2,y1), (x2,y2)])
-- biclique1 xs            ys          == 'connect' ('vertices1' xs) ('vertices1' ys)
-- @
biclique1 :: NonEmpty a -> NonEmpty a -> NonEmptyGraph a
biclique1 xs ys = connect (vertices1 xs) (vertices1 ys)

-- | The /star/ formed by a centre vertex connected to a list of leaves.
-- Complexity: /O(L)/ time, memory and size, where /L/ is the length of the
-- given list.
--
-- @
-- star x []    == 'vertex' x
-- star x [y]   == 'edge' x y
-- star x [y,z] == 'edges1' ((x,y) ':|' [(x,z)])
-- @
star :: a -> [a] -> NonEmptyGraph a
star x []     = vertex x
star x (y:ys) = connect (vertex x) (vertices1 $ y :| ys)

-- | The /star transpose/ formed by a list of leaves connected to a centre vertex.
-- Complexity: /O(L)/ time, memory and size, where /L/ is the length of the
-- given list.
--
-- @
-- starTranspose x []    == 'vertex' x
-- starTranspose x [y]   == 'edge' y x
-- starTranspose x [y,z] == 'edges1' ((y,x) ':|' [(z,x)])
-- starTranspose x ys    == 'transpose' ('star' x ys)
-- @
starTranspose :: a -> [a] -> NonEmptyGraph a
starTranspose x []     = vertex x
starTranspose x (y:ys) = connect (vertices1 $ y :| ys) (vertex x)

-- | The /tree graph/ constructed from a given 'Tree.Tree' data structure.
-- Complexity: /O(T)/ time, memory and size, where /T/ is the size of the
-- given tree (i.e. the number of vertices in the tree).
--
-- @
-- tree (Node x [])                                         == 'vertex' x
-- tree (Node x [Node y [Node z []]])                       == 'path1' (x ':|' [y,z])
-- tree (Node x [Node y [], Node z []])                     == 'star' x [y,z]
-- tree (Node 1 [Node 2 [], Node 3 [Node 4 [], Node 5 []]]) == 'edges1' ((1,2) ':|' [(1,3), (3,4), (3,5)])
-- @
tree :: Tree.Tree a -> NonEmptyGraph a
tree (Tree.Node x f) = overlays1 $ star x (map Tree.rootLabel f) :| map tree f

-- | Construct a /mesh graph/ from two lists of vertices.
-- Complexity: /O(L1 * L2)/ time, memory and size, where /L1/ and /L2/ are the
-- lengths of the given lists.
--
-- @
-- mesh1 (x ':|' [])    (y ':|' [])    == 'vertex' (x, y)
-- mesh1 xs           ys           == 'box' ('path1' xs) ('path1' ys)
-- mesh1 (1 ':|' [2,3]) (\'a\' ':|' "b") == 'edges1' ('Data.List.NonEmpty.fromList' [ ((1,\'a\'),(1,\'b\')), ((1,\'a\'),(2,\'a\'))
--                                                     , ((1,\'b\'),(2,\'b\')), ((2,\'a\'),(2,\'b\'))
--                                                     , ((2,\'a\'),(3,\'a\')), ((2,\'b\'),(3,\'b\'))
--                                                     , ((3,\'a\'),(3,\'b\')) ])
-- @
mesh1 :: NonEmpty a -> NonEmpty b -> NonEmptyGraph (a, b)
mesh1 xs ys = path1 xs `box` path1 ys

-- | Construct a /torus graph/ from two lists of vertices.
-- Complexity: /O(L1 * L2)/ time, memory and size, where /L1/ and /L2/ are the
-- lengths of the given lists.
--
-- @
-- torus1 (x ':|' [])  (y ':|' [])    == 'edge' (x, y) (x, y)
-- torus1 xs         ys           == 'box' ('circuit1' xs) ('circuit1' ys)
-- torus1 (1 ':|' [2]) (\'a\' ':|' "b") == 'edges1' ('Data.List.NonEmpty.fromList' [ ((1,\'a\'),(1,\'b\')), ((1,\'a\'),(2,\'a\'))
--                                                    , ((1,\'b\'),(1,\'a\')), ((1,\'b\'),(2,\'b\'))
--                                                    , ((2,\'a\'),(1,\'a\')), ((2,\'a\'),(2,\'b\'))
--                                                    , ((2,\'b\'),(1,\'b\')), ((2,\'b\'),(2,\'a\')) ])
-- @
torus1 :: NonEmpty a -> NonEmpty b -> NonEmptyGraph (a, b)
torus1 xs ys = circuit1 xs `box` circuit1 ys

-- | Remove a vertex from a given graph. Returns @Nothing@ if the resulting
-- graph is empty.
-- Complexity: /O(s)/ time, memory and size.
--
-- @
-- removeVertex1 x ('vertex' x)          == Nothing
-- removeVertex1 1 ('vertex' 2)          == Just ('vertex' 2)
-- removeVertex1 x ('edge' x x)          == Nothing
-- removeVertex1 1 ('edge' 1 2)          == Just ('vertex' 2)
-- removeVertex1 x '>=>' removeVertex1 x == removeVertex1 x
-- @
{-# SPECIALISE removeVertex1 :: Int -> NonEmptyGraph Int -> Maybe (NonEmptyGraph Int) #-}
removeVertex1 :: Eq a => a -> NonEmptyGraph a -> Maybe (NonEmptyGraph a)
removeVertex1 x = induce1 (/= x)

-- | Remove an edge from a given graph.
-- Complexity: /O(s)/ time, memory and size.
--
-- @
-- removeEdge x y ('edge' x y)       == 'vertices1' (x ':|' [y])
-- removeEdge x y . removeEdge x y == removeEdge x y
-- removeEdge 1 1 (1 * 1 * 2 * 2)  == 1 * 2 * 2
-- removeEdge 1 2 (1 * 1 * 2 * 2)  == 1 * 1 + 2 * 2
-- 'size' (removeEdge x y z)         <= 3 * 'size' z
-- @
{-# SPECIALISE removeEdge :: Int -> Int -> NonEmptyGraph Int -> NonEmptyGraph Int #-}
removeEdge :: Eq a => a -> a -> NonEmptyGraph a -> NonEmptyGraph a
removeEdge s t = filterContext s (/=s) (/=t)

-- TODO: Export
{-# SPECIALISE filterContext :: Int -> (Int -> Bool) -> (Int -> Bool) -> NonEmptyGraph Int -> NonEmptyGraph Int #-}
filterContext :: Eq a => a -> (a -> Bool) -> (a -> Bool) -> NonEmptyGraph a -> NonEmptyGraph a
filterContext s i o g = maybe g go $ G.context (==s) (T.toGraph g)
  where
    go (G.Context is os) = G.induce (/=s) (T.toGraph g)  `overlay1`
                           starTranspose s (filter i is) `overlay` star s (filter o os)

-- | The function @'replaceVertex' x y@ replaces vertex @x@ with vertex @y@ in a
-- given 'NonEmptyGraph'. If @y@ already exists, @x@ and @y@ will be merged.
-- Complexity: /O(s)/ time, memory and size.
--
-- @
-- replaceVertex x x            == id
-- replaceVertex x y ('vertex' x) == 'vertex' y
-- replaceVertex x y            == 'mergeVertices' (== x) y
-- @
{-# SPECIALISE replaceVertex :: Int -> Int -> NonEmptyGraph Int -> NonEmptyGraph Int #-}
replaceVertex :: Eq a => a -> a -> NonEmptyGraph a -> NonEmptyGraph a
replaceVertex u v = fmap $ \w -> if w == u then v else w

-- | Merge vertices satisfying a given predicate into a given vertex.
-- Complexity: /O(s)/ time, memory and size, assuming that the predicate takes
-- /O(1)/ to be evaluated.
--
-- @
-- mergeVertices (const False) x    == id
-- mergeVertices (== x) y           == 'replaceVertex' x y
-- mergeVertices even 1 (0 * 2)     == 1 * 1
-- mergeVertices odd  1 (3 + 4 * 5) == 4 * 1
-- @
mergeVertices :: (a -> Bool) -> a -> NonEmptyGraph a -> NonEmptyGraph a
mergeVertices p v = fmap $ \w -> if p w then v else w

-- | Split a vertex into a list of vertices with the same connectivity.
-- Complexity: /O(s + k * L)/ time, memory and size, where /k/ is the number of
-- occurrences of the vertex in the expression and /L/ is the length of the
-- given list.
--
-- @
-- splitVertex1 x (x ':|' [] )               == id
-- splitVertex1 x (y ':|' [] )               == 'replaceVertex' x y
-- splitVertex1 1 (0 ':|' [1]) $ 1 * (2 + 3) == (0 + 1) * (2 + 3)
-- @
{-# SPECIALISE splitVertex1 :: Int -> NonEmpty Int -> NonEmptyGraph Int -> NonEmptyGraph Int #-}
splitVertex1 :: Eq a => a -> NonEmpty a -> NonEmptyGraph a -> NonEmptyGraph a
splitVertex1 v us g = g >>= \w -> if w == v then vertices1 us else vertex w

-- | Transpose a given graph.
-- Complexity: /O(s)/ time, memory and size.
--
-- @
-- transpose ('vertex' x)  == 'vertex' x
-- transpose ('edge' x y)  == 'edge' y x
-- transpose . transpose == id
-- transpose ('box' x y)   == 'box' (transpose x) (transpose y)
-- 'edgeList' . transpose  == 'Data.List.sort' . map 'Data.Tuple.swap' . 'edgeList'
-- @
transpose :: NonEmptyGraph a -> NonEmptyGraph a
transpose = foldg1 vertex overlay (flip connect)

-- | Construct the /induced subgraph/ of a given graph by removing the
-- vertices that do not satisfy a given predicate. Returns @Nothing@ if the
-- resulting graph is empty.
-- Complexity: /O(s)/ time, memory and size, assuming that the predicate takes
-- /O(1)/ to be evaluated.
--
-- @
-- induce1 (const True ) x == Just x
-- induce1 (const False) x == Nothing
-- induce1 (/= x)          == 'removeVertex1' x
-- induce1 p '>=>' induce1 q == induce1 (\\x -> p x && q x)
-- @
induce1 :: (a -> Bool) -> NonEmptyGraph a -> Maybe (NonEmptyGraph a)
induce1 p = foldg1
  (\x -> if p x then Just (Vertex x) else Nothing)
  (k Overlay)
  (k Connect)
  where
    k _ Nothing a = a
    k _ a Nothing = a
    k f (Just a) (Just b) = Just $ f a b

-- | Simplify a graph expression. Semantically, this is the identity function,
-- but it simplifies a given expression according to the laws of the algebra.
-- The function does not compute the simplest possible expression,
-- but uses heuristics to obtain useful simplifications in reasonable time.
-- Complexity: the function performs /O(s)/ graph comparisons. It is guaranteed
-- that the size of the result does not exceed the size of the given expression.
--
-- @
-- simplify              == id
-- 'size' (simplify x)     <= 'size' x
-- simplify 1           '===' 1
-- simplify (1 + 1)     '===' 1
-- simplify (1 + 2 + 1) '===' 1 + 2
-- simplify (1 * 1 * 1) '===' 1 * 1
-- @
{-# SPECIALISE simplify :: NonEmptyGraph Int -> NonEmptyGraph Int #-}
simplify :: Ord a => NonEmptyGraph a -> NonEmptyGraph a
simplify = foldg1 Vertex (simple Overlay) (simple Connect)

{-# SPECIALISE simple :: (NonEmptyGraph Int -> NonEmptyGraph Int -> NonEmptyGraph Int) -> NonEmptyGraph Int -> NonEmptyGraph Int -> NonEmptyGraph Int #-}
simple :: Eq g => (g -> g -> g) -> g -> g -> g
simple op x y
    | x == z    = x
    | y == z    = y
    | otherwise = z
  where
    z = op x y

-- | Compute the /Cartesian product/ of graphs.
-- Complexity: /O(s1 * s2)/ time, memory and size, where /s1/ and /s2/ are the
-- sizes of the given graphs.
--
-- @
-- box ('path1' $ 'Data.List.NonEmpty.fromList' [0,1]) ('path1' $ 'Data.List.NonEmpty.fromList' "ab") == 'edges1' ('Data.List.NonEmpty.fromList' [ ((0,\'a\'), (0,\'b\'))
--                                                                          , ((0,\'a\'), (1,\'a\'))
--                                                                          , ((0,\'b\'), (1,\'b\'))
--                                                                          , ((1,\'a\'), (1,\'b\')) ])
-- @
-- Up to an isomorphism between the resulting vertex types, this operation
-- is /commutative/, /associative/, /distributes/ over 'overlay', and has
-- singleton graphs as /identities/. Below @~~@ stands for the equality up to an
-- isomorphism, e.g. @(x, ()) ~~ x@.
--
-- @
-- box x y               ~~ box y x
-- box x (box y z)       ~~ box (box x y) z
-- box x ('overlay' y z)   == 'overlay' (box x y) (box x z)
-- box x ('vertex' ())     ~~ x
-- 'transpose'   (box x y) == box ('transpose' x) ('transpose' y)
-- 'vertexCount' (box x y) == 'vertexCount' x * 'vertexCount' y
-- 'edgeCount'   (box x y) <= 'vertexCount' x * 'edgeCount' y + 'edgeCount' x * 'vertexCount' y
-- @
box :: NonEmptyGraph a -> NonEmptyGraph b -> NonEmptyGraph (a, b)
box x y = overlays1 xs `overlay` overlays1 ys
  where
    xs = fmap (\b -> fmap (,b) x) $ toNonEmpty y
    ys = fmap (\a -> fmap (a,) y) $ toNonEmpty x

-- Shall we export this? I suggest to wait for Foldable1 type class instead.
toNonEmpty :: NonEmptyGraph a -> NonEmpty a
toNonEmpty = foldg1 (:| []) (<>) (<>)<|MERGE_RESOLUTION|>--- conflicted
+++ resolved
@@ -419,10 +419,7 @@
          k _ x     Nothing     = x -- Constant folding to get rid of Empty leaves
          k _ Nothing y         = y
          k f (Just x) (Just y) = Just $ f x y
-<<<<<<< HEAD
-=======
-
->>>>>>> d1107f7d
+
 -- | Check if a graph contains a given loop.
 -- Complexity: /O(s)/ time.
 --
