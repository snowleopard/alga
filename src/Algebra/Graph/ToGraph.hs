--- conflicted
+++ resolved
@@ -51,19 +51,6 @@
 import Data.Set    (Set)
 import Data.Tree
 
-<<<<<<< HEAD
-import qualified Algebra.Graph                          as G
-import qualified Algebra.Graph.AdjacencyMap             as AM
-import qualified Algebra.Graph.AdjacencyMap.Internal    as AM
-import qualified Algebra.Graph.AdjacencyIntMap          as AIM
-import qualified Algebra.Graph.AdjacencyIntMap.Internal as AIM
-import qualified Algebra.Graph.Relation                 as R
-import qualified Algebra.Graph.Fold.Internal            as F
-import qualified Data.IntMap                            as IntMap
-import qualified Data.IntSet                            as IntSet
-import qualified Data.Map                               as Map
-import qualified Data.Set                               as Set
-=======
 import qualified Algebra.Graph                                as G
 import qualified Algebra.Graph.AdjacencyMap                   as AM
 import qualified Algebra.Graph.AdjacencyMap.Internal          as AM
@@ -72,11 +59,11 @@
 import qualified Algebra.Graph.AdjacencyIntMap                as AIM
 import qualified Algebra.Graph.AdjacencyIntMap.Internal       as AIM
 import qualified Algebra.Graph.Relation                       as R
+import qualified Algebra.Graph.Fold.Internal                  as F
 import qualified Data.IntMap                                  as IntMap
 import qualified Data.IntSet                                  as IntSet
 import qualified Data.Map                                     as Map
 import qualified Data.Set                                     as Set
->>>>>>> 9f64c82c
 
 -- | The 'ToGraph' type class captures data types that can be converted to
 -- algebraic graphs. Instances of this type class should satisfy the laws
@@ -394,14 +381,10 @@
     foldg   = G.foldg
     hasEdge = G.hasEdge
 
-<<<<<<< HEAD
 instance ToGraph (F.Fold a) where
     type ToVertex (F.Fold a) = a
     foldg = F.foldg
 
-=======
--- | See "Algebra.Graph.AdjacencyMap".
->>>>>>> 9f64c82c
 instance Ord a => ToGraph (AM.AdjacencyMap a) where
     type ToVertex (AM.AdjacencyMap a) = a
     toGraph                    = G.stars
