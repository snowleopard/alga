--- conflicted
+++ resolved
@@ -21,13 +21,8 @@
 -----------------------------------------------------------------------------
 module Algebra.Graph.AdjacencyIntMap.Algorithm (
     -- * Algorithms
-<<<<<<< HEAD
-    bfsForest, bfsForestFrom, bfs, dfsForest, dfsForestFrom, dfs, reachable,
+    bfsForest, bfs, dfsForest, dfsForestFrom, dfs, reachable,
     topSort, isAcyclic, scc,
-=======
-    bfsForest, bfs, dfsForest, dfsForestFrom, dfs, reachable,
-    topSort, isAcyclic,
->>>>>>> 901bf6b0
     
     -- * Correctness properties
     isDfsForestOf, isTopSortOf,
@@ -41,23 +36,17 @@
 import Control.Monad.State.Strict
 import Data.Coerce
 import Data.Either
-import Data.List (foldl')
 import Data.List.NonEmpty (NonEmpty(..),(<|))
 import Data.Tree
 
 import Algebra.Graph.AdjacencyIntMap
 
-<<<<<<< HEAD
 import qualified Algebra.Graph.AdjacencyMap as AM
 import qualified Data.IntMap.Strict         as IntMap
 import qualified Data.IntSet                as IntSet
+import qualified Data.List                  as List
 import qualified Data.Map.Strict            as Map
 import qualified Data.Set                   as Set
-=======
-import qualified Data.List          as List
-import qualified Data.IntMap.Strict as IntMap
-import qualified Data.IntSet        as IntSet
->>>>>>> 901bf6b0
 
 -- | Compute the /breadth-first search/ forest of a graph, such that
 --   adjacent vertices are explored in increasing order with respect
@@ -365,7 +354,7 @@
           -- find path below v
           s' = dropWhile (/= v) s
           -- assign scc vertices a component id
-          ids' = foldl' (\sccs x -> IntMap.insert x i sccs) ids curr
+          ids' = List.foldl' (\sccs x -> IntMap.insert x i sccs) ids curr
           -- get the induced subgraph of the scc
           vs' = IntMap.insert i (induce (`IntSet.member`IntSet.fromList curr) g) vs
 
