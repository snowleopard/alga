--- conflicted
+++ resolved
@@ -12,12 +12,9 @@
 import Algebra.Graph.Test.NonEmpty.Graph
 import Algebra.Graph.Test.Relation
 import Algebra.Graph.Test.Relation.SymmetricRelation
-<<<<<<< HEAD
-import Algebra.Graph.Test.Bipartite.AdjacencyMap
+import Algebra.Graph.Test.Bipartite.Undirected.AdjacencyMap
 import Algebra.Graph.Test.Bipartite.AdjacencyMap.Algorithm
-=======
 import Algebra.Graph.Test.Undirected
->>>>>>> 82dd045c
 import Data.Graph.Test.Typed
 
 import Control.Monad
@@ -34,37 +31,20 @@
 main = do
     selected <- getArgs
     let go current = when (null selected || current `elem` selected)
-<<<<<<< HEAD
-    go "Acyclic.AdjacencyMap"             testAcyclicAdjacencyMap
-    go "AdjacencyIntMap"                  testAdjacencyIntMap
-    go "AdjacencyMap"                     testAdjacencyMap
-    go "Bipartite.AdjacencyMap"           testBipartiteAdjacencyMap
-    go "Bipartite.AdjacencyMap.Algorithm" testBipartiteAdjacencyMapAlgorithm
-    go "Export"                           testExport
-    go "Graph"                            testGraph
-    go "Internal"                         testInternal
-    go "Labelled.AdjacencyMap"            testLabelledAdjacencyMap
-    go "Labelled.Graph"                   testLabelledGraph
-    go "NonEmpty.AdjacencyMap"            testNonEmptyAdjacencyMap
-    go "NonEmpty.Graph"                   testNonEmptyGraph
-    go "Relation"                         testRelation
-    go "Symmetric.Relation"               testSymmetricRelation
-    go "Typed"                            testTyped
-=======
-    go "Acyclic.AdjacencyMap"              testAcyclicAdjacencyMap
-    go "AdjacencyIntMap"                   testAdjacencyIntMap
-    go "AdjacencyMap"                      testAdjacencyMap
-    go "Bipartite.Undirected.AdjacencyMap" testBipartiteUndirectedAdjacencyMap
-    go "Export"                            testExport
-    go "Graph"                             testGraph
-    go "Internal"                          testInternal
-    go "Label"                             testLabel
-    go "Labelled.AdjacencyMap"             testLabelledAdjacencyMap
-    go "Labelled.Graph"                    testLabelledGraph
-    go "NonEmpty.AdjacencyMap"             testNonEmptyAdjacencyMap
-    go "NonEmpty.Graph"                    testNonEmptyGraph
-    go "Relation"                          testRelation
-    go "Symmetric.Relation"                testSymmetricRelation
-    go "Typed"                             testTyped
-    go "Undirected"                        testUndirected
->>>>>>> 82dd045c
+    go "Acyclic.AdjacencyMap"                        testAcyclicAdjacencyMap
+    go "AdjacencyIntMap"                             testAdjacencyIntMap
+    go "AdjacencyMap"                                testAdjacencyMap
+    go "Bipartite.Undirected.AdjacencyMap"           testBipartiteUndirectedAdjacencyMap
+    go "Bipartite.Undirected.AdjacencyMap.Algorithm" testBipartiteAdjacencyMapAlgorithm
+    go "Export"                                      testExport
+    go "Graph"                                       testGraph
+    go "Internal"                                    testInternal
+    go "Label"                                       testLabel
+    go "Labelled.AdjacencyMap"                       testLabelledAdjacencyMap
+    go "Labelled.Graph"                              testLabelledGraph
+    go "NonEmpty.AdjacencyMap"                       testNonEmptyAdjacencyMap
+    go "NonEmpty.Graph"                              testNonEmptyGraph
+    go "Relation"                                    testRelation
+    go "Symmetric.Relation"                          testSymmetricRelation
+    go "Typed"                                       testTyped
+    go "Undirected"                                  testUndirected