--- conflicted
+++ resolved
@@ -28,35 +28,18 @@
 main = do
     selected <- getArgs
     let go current = when (null selected || current `elem` selected)
-<<<<<<< HEAD
-    go "AcyclicAdjacencyMap"         testAcyclicAdjacencyMap
-    go "AcyclicLabelledAdjacencyMap" testAcyclicLabelledAdjacencyMap
-    go "AdjacencyIntMap"             testAdjacencyIntMap
-    go "AdjacencyMap"                testAdjacencyMap
-    go "BipartiteAdjacencyMap"       testBipartiteAdjacencyMap
-    go "Export"                      testExport
-    go "Graph"                       testGraph
-    go "Internal"                    testInternal
-    go "LabelledAdjacencyMap"        testLabelledAdjacencyMap
-    go "LabelledGraph"               testLabelledGraph
-    go "NonEmptyAdjacencyMap"        testNonEmptyAdjacencyMap
-    go "NonEmptyGraph"               testNonEmptyGraph
-    go "Relation"                    testRelation
-    go "SymmetricRelation"           testSymmetricRelation
-    go "Typed"                       testTyped
-=======
-    go "Acyclic.AdjacencyMap"   testAcyclicAdjacencyMap
-    go "AdjacencyIntMap"        testAdjacencyIntMap
-    go "AdjacencyMap"           testAdjacencyMap
-    go "Bipartite.AdjacencyMap" testBipartiteAdjacencyMap
-    go "Export"                 testExport
-    go "Graph"                  testGraph
-    go "Internal"               testInternal
-    go "Labelled.AdjacencyMap"  testLabelledAdjacencyMap
-    go "Labelled.Graph"         testLabelledGraph
-    go "NonEmpty.AdjacencyMap"  testNonEmptyAdjacencyMap
-    go "NonEmpty.Graph"         testNonEmptyGraph
-    go "Relation"               testRelation
-    go "Symmetric.Relation"     testSymmetricRelation
-    go "Typed"                  testTyped
->>>>>>> d489e93a
+    go "Acyclic.AdjacencyMap"          testAcyclicAdjacencyMap
+    go "Acyclic.Labelled.AdjacencyMap" testAcyclicLabelledAdjacencyMap
+    go "AdjacencyIntMap"               testAdjacencyIntMap
+    go "AdjacencyMap"                  testAdjacencyMap
+    go "Bipartite.AdjacencyMap"        testBipartiteAdjacencyMap
+    go "Export"                        testExport
+    go "Graph"                         testGraph
+    go "Internal"                      testInternal
+    go "Labelled.AdjacencyMap"         testLabelledAdjacencyMap
+    go "Labelled.Graph"                testLabelledGraph
+    go "NonEmpty.AdjacencyMap"         testNonEmptyAdjacencyMap
+    go "NonEmpty.Graph"                testNonEmptyGraph
+    go "Relation"                      testRelation
+    go "Symmetric.Relation"            testSymmetricRelation
+    go "Typed"                         testTyped