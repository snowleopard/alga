{-# OPTIONS_GHC -fno-warn-orphans #-}
-----------------------------------------------------------------------------
-- |
-- Module     : Algebra.Graph.Test.Arbitrary
-- Copyright  : (c) Andrey Mokhov 2016-2018
-- License    : MIT (see the file LICENSE)
-- Maintainer : andrey.mokhov@gmail.com
-- Stability  : experimental
--
-- Generators and orphan Arbitrary instances for various data types.
-----------------------------------------------------------------------------
module Algebra.Graph.Test.Arbitrary (
    -- * Generators of arbitrary graph instances
    arbitraryGraph, arbitraryRelation, arbitraryAdjacencyMap, arbitraryAdjacencyIntMap
  ) where

import Prelude ()
import Prelude.Compat

import Control.Monad
import Data.List.NonEmpty (NonEmpty (..), toList)
import Data.Maybe (catMaybes)
import Data.Tree
import Test.QuickCheck

import Algebra.Graph
import Algebra.Graph.AdjacencyMap.Internal
import Algebra.Graph.AdjacencyIntMap.Internal
import Algebra.Graph.Export
import Algebra.Graph.Fold (Fold)
import Algebra.Graph.Label
import Algebra.Graph.Relation.InternalDerived
import Algebra.Graph.Relation.Symmetric.Internal

import qualified Algebra.Graph.AdjacencyIntMap       as AdjacencyIntMap
import qualified Algebra.Graph.AdjacencyMap          as AdjacencyMap
import qualified Algebra.Graph.NonEmpty.AdjacencyMap as NAM
import qualified Algebra.Graph.Class                 as C
import qualified Algebra.Graph.Fold                  as Fold
import qualified Algebra.Graph.Labelled              as LG
import qualified Algebra.Graph.Labelled.AdjacencyMap as LAM
import qualified Algebra.Graph.NonEmpty              as NonEmpty
import qualified Algebra.Graph.Relation              as Relation
import qualified Algebra.Graph.Relation.Symmetric    as Symmetric

-- | Generate an arbitrary 'C.Graph' value of a specified size.
arbitraryGraph :: (C.Graph g, Arbitrary (C.Vertex g)) => Gen g
arbitraryGraph = sized expr
  where
    expr 0 = return C.empty
    expr 1 = C.vertex <$> arbitrary
    expr n = do
        left <- choose (0, n)
        oneof [ C.overlay <$> expr left <*> expr (n - left)
              , C.connect <$> expr left <*> expr (n - left) ]

instance Arbitrary a => Arbitrary (Graph a) where
    arbitrary = arbitraryGraph

    shrink Empty         = []
    shrink (Vertex    _) = [Empty]
    shrink (Overlay x y) = [Empty, x, y]
                        ++ [Overlay x' y' | (x', y') <- shrink (x, y) ]
    shrink (Connect x y) = [Empty, x, y, Overlay x y]
                        ++ [Connect x' y' | (x', y') <- shrink (x, y) ]

instance (Eq a, Ord a, Arbitrary a) => Arbitrary (Fold a) where
    arbitrary = arbitraryGraph

    shrink g = oneLessVertex ++ oneLessEdge
      where
         oneLessVertex =
           let vertices = Fold.vertexList g
           in  [ Fold.removeVertex v g | v <- vertices ]

         oneLessEdge =
           let edges = Fold.edgeList g
           in  [ Fold.removeEdge v w g | (v, w) <- edges ]


-- | Generate an arbitrary 'NonEmpty.Graph' value of a specified size.
arbitraryNonEmptyGraph :: Arbitrary a => Gen (NonEmpty.Graph a)
arbitraryNonEmptyGraph = sized expr
  where
    expr 0 = NonEmpty.vertex <$> arbitrary -- can't generate non-empty graph of size 0
    expr 1 = NonEmpty.vertex <$> arbitrary
    expr n = do
        left <- choose (1, n)
        oneof [ NonEmpty.overlay <$> expr left <*> expr (n - left)
              , NonEmpty.connect <$> expr left <*> expr (n - left) ]

instance Arbitrary a => Arbitrary (NonEmpty.Graph a) where
    arbitrary = arbitraryNonEmptyGraph

    shrink (NonEmpty.Vertex    _) = []
    shrink (NonEmpty.Overlay x y) = [x, y]
        ++ [NonEmpty.Overlay x' y' | (x', y') <- shrink (x, y) ]
    shrink (NonEmpty.Connect x y) = [x, y, NonEmpty.Overlay x y]
        ++ [NonEmpty.Connect x' y' | (x', y') <- shrink (x, y) ]

-- | Generate an arbitrary 'Relation'.
arbitraryRelation :: (Arbitrary a, Ord a) => Gen (Relation.Relation a)
arbitraryRelation = Relation.stars <$> arbitrary

<<<<<<< HEAD
-- TODO: Implement a custom shrink method.
instance (Arbitrary a, Ord a) => Arbitrary (Relation.Relation a) where
=======
instance (Arbitrary a, Ord a) => Arbitrary (Relation a) where
>>>>>>> 5b4aad6f
    arbitrary = arbitraryRelation

    shrink g = oneLessVertex ++ oneLessEdge
      where
         oneLessVertex =
           let vertices = Relation.vertexList g
           in  [ Relation.removeVertex v g | v <- vertices ]

         oneLessEdge =
           let edges = Relation.edgeList g
           in  [ Relation.removeEdge v w g | (v, w) <- edges ]


instance (Arbitrary a, Ord a) => Arbitrary (ReflexiveRelation a) where
    arbitrary = ReflexiveRelation <$> arbitraryRelation

instance (Arbitrary a, Ord a) => Arbitrary (Symmetric.Relation a) where
    arbitrary = SR . Relation.symmetricClosure <$> arbitraryRelation

instance (Arbitrary a, Ord a) => Arbitrary (TransitiveRelation a) where
    arbitrary = TransitiveRelation <$> arbitraryRelation

instance (Arbitrary a, Ord a) => Arbitrary (PreorderRelation a) where
    arbitrary = PreorderRelation <$> arbitraryRelation

-- | Generate an arbitrary 'AdjacencyMap'. It is guaranteed that the
-- resulting adjacency map is 'consistent'.
arbitraryAdjacencyMap :: (Arbitrary a, Ord a) => Gen (AdjacencyMap a)
arbitraryAdjacencyMap = AdjacencyMap.stars <$> arbitrary

instance (Arbitrary a, Ord a) => Arbitrary (AdjacencyMap a) where
    arbitrary = arbitraryAdjacencyMap

    shrink g = oneLessVertex ++ oneLessEdge
      where
         oneLessVertex =
           let vertices = AdjacencyMap.vertexList g
           in  [ AdjacencyMap.removeVertex v g | v <- vertices ]

         oneLessEdge =
           let edges = AdjacencyMap.edgeList g
           in  [ AdjacencyMap.removeEdge v w g | (v, w) <- edges ]

-- | Generate an arbitrary non-empty 'NAM.AdjacencyMap'. It is guaranteed that
-- the resulting adjacency map is 'consistent'.
arbitraryNonEmptyAdjacencyMap :: (Arbitrary a, Ord a) => Gen (NAM.AdjacencyMap a)
arbitraryNonEmptyAdjacencyMap = NAM.stars1 <$> nonEmpty
  where
    nonEmpty = do
        xs <- arbitrary
        case xs of
            [] -> do
                x <- arbitrary
                return ((x, []) :| []) -- There must be at least one vertex
            (x:xs) -> return (x :| xs)

instance (Arbitrary a, Ord a) => Arbitrary (NAM.AdjacencyMap a) where
    arbitrary = arbitraryNonEmptyAdjacencyMap

    shrink g = oneLessVertex ++ oneLessEdge
      where
         oneLessVertex =
           let vertices = toList $ NAM.vertexList1 g
           in catMaybes [ NAM.removeVertex1 v g | v <- vertices ]

         oneLessEdge =
           let edges = NAM.edgeList g
           in  [ NAM.removeEdge v w g | (v, w) <- edges ]

-- | Generate an arbitrary 'AdjacencyIntMap'. It is guaranteed that the
-- resulting adjacency map is 'consistent'.
arbitraryAdjacencyIntMap :: Gen AdjacencyIntMap
arbitraryAdjacencyIntMap = AdjacencyIntMap.stars <$> arbitrary

instance Arbitrary AdjacencyIntMap where
    arbitrary = arbitraryAdjacencyIntMap

    shrink g = oneLessVertex ++ oneLessEdge
      where
         oneLessVertex =
           let vertices = AdjacencyIntMap.vertexList g
           in  [ AdjacencyIntMap.removeVertex v g | v <- vertices ]

         oneLessEdge =
           let edges = AdjacencyIntMap.edgeList g
           in  [ AdjacencyIntMap.removeEdge v w g | (v, w) <- edges ]

-- | Generate an arbitrary labelled 'LAM.AdjacencyMap'. It is guaranteed
-- that the resulting adjacency map is 'consistent'.
arbitraryLabelledAdjacencyMap :: (Arbitrary a, Ord a, Eq e, Arbitrary e, Monoid e) => Gen (LAM.AdjacencyMap e a)
arbitraryLabelledAdjacencyMap = LAM.fromAdjacencyMaps <$> arbitrary

instance (Arbitrary a, Ord a, Eq e, Arbitrary e, Monoid e) => Arbitrary (LAM.AdjacencyMap e a) where
    arbitrary = arbitraryLabelledAdjacencyMap

    shrink g = oneLessVertex ++ oneLessEdge
      where
         oneLessVertex =
           let vertices = LAM.vertexList g
           in  [ LAM.removeVertex v g | v <- vertices ]

         oneLessEdge =
           let edges = LAM.edgeList g
           in  [ LAM.removeEdge v w g | (_, v, w) <- edges ]

-- | Generate an arbitrary labelled 'LAM.Graph' value of a specified size.
arbitraryLabelledGraph :: (Arbitrary a, Arbitrary e) => Gen (LG.Graph e a)
arbitraryLabelledGraph = sized expr
  where
    expr 0 = return LG.empty
    expr 1 = LG.vertex <$> arbitrary
    expr n = do
        label <- arbitrary
        left  <- choose (0, n)
        LG.connect label <$> expr left <*> expr (n - left)

instance (Arbitrary a, Arbitrary e, Monoid e) => Arbitrary (LG.Graph e a) where
    arbitrary = arbitraryLabelledGraph

    shrink LG.Empty           = []
    shrink (LG.Vertex      _) = [LG.Empty]
    shrink (LG.Connect e x y) = [LG.Empty, x, y, LG.Connect mempty x y]
                             ++ [LG.Connect e x' y' | (x', y') <- shrink (x, y) ]

instance Arbitrary a => Arbitrary (Tree a) where
    arbitrary = sized go
      where
        go 0 = do
            root <- arbitrary
            return $ Node root []
        go n = do
            subTrees <- choose (0, n - 1)
            let subSize = (n - 1) `div` subTrees
            root     <- arbitrary
            children <- replicateM subTrees (go subSize)
            return $ Node root children

    shrink (Node r fs) = [Node r fs' | fs' <- shrink fs]

-- TODO: Implement a custom shrink method.
instance Arbitrary s => Arbitrary (Doc s) where
    arbitrary = mconcat . map literal <$> arbitrary

instance (Arbitrary a, Num a, Ord a) => Arbitrary (Distance a) where
    arbitrary = (\x -> if x < 0 then distance infinite else distance (unsafeFinite x)) <$> arbitrary<|MERGE_RESOLUTION|>--- conflicted
+++ resolved
@@ -102,12 +102,8 @@
 arbitraryRelation :: (Arbitrary a, Ord a) => Gen (Relation.Relation a)
 arbitraryRelation = Relation.stars <$> arbitrary
 
-<<<<<<< HEAD
 -- TODO: Implement a custom shrink method.
 instance (Arbitrary a, Ord a) => Arbitrary (Relation.Relation a) where
-=======
-instance (Arbitrary a, Ord a) => Arbitrary (Relation a) where
->>>>>>> 5b4aad6f
     arbitrary = arbitraryRelation
 
     shrink g = oneLessVertex ++ oneLessEdge
