{-# OPTIONS_GHC -fno-warn-orphans #-}
-----------------------------------------------------------------------------
-- |
-- Module     : Algebra.Graph.Test.Arbitrary
-- Copyright  : (c) Andrey Mokhov 2016-2019
-- License    : MIT (see the file LICENSE)
-- Maintainer : andrey.mokhov@gmail.com
-- Stability  : experimental
--
-- Generators and orphan Arbitrary instances for various data types.
-----------------------------------------------------------------------------
module Algebra.Graph.Test.Arbitrary (
    -- * Generators of arbitrary graph instances
    arbitraryGraph, arbitraryRelation, arbitraryAdjacencyMap,
    ) where

import Control.Monad
import Data.List.NonEmpty (NonEmpty (..), toList)
import Data.Maybe (catMaybes)
import Data.Tree
import Test.QuickCheck

import Algebra.Graph
import Algebra.Graph.Export
import Algebra.Graph.Label

import qualified Algebra.Graph.Undirected             as UG
import qualified Algebra.Graph.Acyclic.AdjacencyMap   as AAM
import qualified Algebra.Graph.AdjacencyIntMap        as AIM
import qualified Algebra.Graph.AdjacencyMap           as AM
import qualified Algebra.Graph.Bipartite.AdjacencyMap as BAM
import qualified Algebra.Graph.NonEmpty.AdjacencyMap  as NAM
import qualified Algebra.Graph.Class                  as C
import qualified Algebra.Graph.Labelled               as LG
import qualified Algebra.Graph.Labelled.AdjacencyMap  as LAM
import qualified Algebra.Graph.NonEmpty               as NonEmpty
import qualified Algebra.Graph.Relation               as Relation
import qualified Algebra.Graph.Relation.Preorder      as Preorder
import qualified Algebra.Graph.Relation.Reflexive     as Reflexive
import qualified Algebra.Graph.Relation.Symmetric     as Symmetric
import qualified Algebra.Graph.Relation.Transitive    as Transitive

-- | Generate an arbitrary 'C.Graph' value of a specified size.
arbitraryGraph :: (C.Graph g, Arbitrary (C.Vertex g)) => Gen g
arbitraryGraph = sized expr
  where
    expr 0 = return C.empty
    expr 1 = C.vertex <$> arbitrary
    expr n = do
        left <- choose (0, n)
        oneof [ C.overlay <$> expr left <*> expr (n - left)
              , C.connect <$> expr left <*> expr (n - left) ]

instance Arbitrary a => Arbitrary (Graph a) where
    arbitrary = arbitraryGraph

    shrink Empty         = []
    shrink (Vertex    _) = [Empty]
    shrink (Overlay x y) = [Empty, x, y]
                        ++ [Overlay x' y' | (x', y') <- shrink (x, y) ]
    shrink (Connect x y) = [Empty, x, y, Overlay x y]
                        ++ [Connect x' y' | (x', y') <- shrink (x, y) ]

-- An Arbitrary instance for Graph.Undirected
instance Arbitrary a => Arbitrary (UG.Graph a) where
    arbitrary = arbitraryGraph

-- An Arbitrary instance for Acyclic.AdjacencyMap
instance (Ord a, Arbitrary a) => Arbitrary (AAM.AdjacencyMap a) where
    arbitrary = AAM.shrink <$> arbitrary

    shrink g = shrinkVertices ++ shrinkEdges
      where
        shrinkVertices =
          let vertices = AAM.vertexList g
          in [ AAM.removeVertex x g | x <- vertices ]

        shrinkEdges =
          let edges = AAM.edgeList g
          in [ AAM.removeEdge x y g | (x, y) <- edges ]

-- | Generate an arbitrary 'NonEmpty.Graph' value of a specified size.
arbitraryNonEmptyGraph :: Arbitrary a => Gen (NonEmpty.Graph a)
arbitraryNonEmptyGraph = sized expr
  where
    expr 0 = NonEmpty.vertex <$> arbitrary -- can't generate non-empty graph of size 0
    expr 1 = NonEmpty.vertex <$> arbitrary
    expr n = do
        left <- choose (1, n)
        oneof [ NonEmpty.overlay <$> expr left <*> expr (n - left)
              , NonEmpty.connect <$> expr left <*> expr (n - left) ]

instance Arbitrary a => Arbitrary (NonEmpty.Graph a) where
    arbitrary = arbitraryNonEmptyGraph

    shrink (NonEmpty.Vertex    _) = []
    shrink (NonEmpty.Overlay x y) = [x, y]
        ++ [NonEmpty.Overlay x' y' | (x', y') <- shrink (x, y) ]
    shrink (NonEmpty.Connect x y) = [x, y, NonEmpty.Overlay x y]
        ++ [NonEmpty.Connect x' y' | (x', y') <- shrink (x, y) ]

-- | Generate an arbitrary 'Relation'.
arbitraryRelation :: (Arbitrary a, Ord a) => Gen (Relation.Relation a)
arbitraryRelation = Relation.stars <$> arbitrary

-- TODO: Implement a custom shrink method.
instance (Arbitrary a, Ord a) => Arbitrary (Relation.Relation a) where
    arbitrary = arbitraryRelation

    shrink g = shrinkVertices ++ shrinkEdges
      where
         shrinkVertices =
           let vertices = Relation.vertexList g
           in  [ Relation.removeVertex v g | v <- vertices ]

         shrinkEdges =
           let edges = Relation.edgeList g
           in  [ Relation.removeEdge v w g | (v, w) <- edges ]

-- TODO: Simplify.
instance (Arbitrary a, Ord a) => Arbitrary (Reflexive.ReflexiveRelation a) where
    arbitrary = Reflexive.fromRelation . Relation.reflexiveClosure
        <$> arbitraryRelation

instance (Arbitrary a, Ord a) => Arbitrary (Symmetric.Relation a) where
    arbitrary = Symmetric.toSymmetric <$> arbitraryRelation

instance (Arbitrary a, Ord a) => Arbitrary (Transitive.TransitiveRelation a) where
    arbitrary = Transitive.fromRelation . Relation.transitiveClosure
        <$> arbitraryRelation

instance (Arbitrary a, Ord a) => Arbitrary (Preorder.PreorderRelation a) where
    arbitrary = Preorder.fromRelation . Relation.closure
        <$> arbitraryRelation

-- | Generate an arbitrary 'AdjacencyMap'. It is guaranteed that the
-- resulting adjacency map is 'consistent'.
arbitraryAdjacencyMap :: (Arbitrary a, Ord a) => Gen (AM.AdjacencyMap a)
arbitraryAdjacencyMap = AM.stars <$> arbitrary

instance (Arbitrary a, Ord a) => Arbitrary (AM.AdjacencyMap a) where
    arbitrary = arbitraryAdjacencyMap

    shrink g = shrinkVertices ++ shrinkEdges
      where
         shrinkVertices = [ AM.removeVertex v g | v <- AM.vertexList g ]
         shrinkEdges    = [ AM.removeEdge v w g | (v, w) <- AM.edgeList g ]

-- | Generate an arbitrary non-empty 'NAM.AdjacencyMap'. It is guaranteed that
-- the resulting adjacency map is 'consistent'.
arbitraryNonEmptyAdjacencyMap :: (Arbitrary a, Ord a) => Gen (NAM.AdjacencyMap a)
arbitraryNonEmptyAdjacencyMap = NAM.stars1 <$> nonEmpty
  where
    nonEmpty = do
        xs <- arbitrary
        case xs of
            [] -> do
                x <- arbitrary
                return ((x, []) :| []) -- There must be at least one vertex
            (x:xs) -> return (x :| xs)

instance (Arbitrary a, Ord a) => Arbitrary (NAM.AdjacencyMap a) where
    arbitrary = arbitraryNonEmptyAdjacencyMap

    shrink g = shrinkVertices ++ shrinkEdges
      where
         shrinkVertices =
           let vertices = toList $ NAM.vertexList1 g
           in catMaybes [ NAM.removeVertex1 v g | v <- vertices ]

         shrinkEdges =
           let edges = NAM.edgeList g
           in  [ NAM.removeEdge v w g | (v, w) <- edges ]

instance Arbitrary AIM.AdjacencyIntMap where
    arbitrary = AIM.stars <$> arbitrary

    shrink g = shrinkVertices ++ shrinkEdges
      where
         shrinkVertices = [ AIM.removeVertex x g | x <- AIM.vertexList g ]
         shrinkEdges    = [ AIM.removeEdge x y g | (x, y) <- AIM.edgeList g ]

-- | Generate an arbitrary labelled 'LAM.AdjacencyMap'. It is guaranteed
-- that the resulting adjacency map is 'consistent'.
arbitraryLabelledAdjacencyMap :: (Arbitrary a, Ord a, Eq e, Arbitrary e, Monoid e) => Gen (LAM.AdjacencyMap e a)
arbitraryLabelledAdjacencyMap = LAM.fromAdjacencyMaps <$> arbitrary

instance (Arbitrary a, Ord a, Eq e, Arbitrary e, Monoid e) => Arbitrary (LAM.AdjacencyMap e a) where
    arbitrary = arbitraryLabelledAdjacencyMap

    shrink g = shrinkVertices ++ shrinkEdges
      where
         shrinkVertices =
           let vertices = LAM.vertexList g
           in  [ LAM.removeVertex v g | v <- vertices ]

         shrinkEdges =
           let edges = LAM.edgeList g
           in  [ LAM.removeEdge v w g | (_, v, w) <- edges ]

-- | Generate an arbitrary labelled 'LAM.Graph' value of a specified size.
arbitraryLabelledGraph :: (Arbitrary a, Arbitrary e) => Gen (LG.Graph e a)
arbitraryLabelledGraph = sized expr
  where
    expr 0 = return LG.empty
    expr 1 = LG.vertex <$> arbitrary
    expr n = do
        label <- arbitrary
        left  <- choose (0, n)
        LG.connect label <$> expr left <*> expr (n - left)

instance (Arbitrary a, Arbitrary e, Monoid e) => Arbitrary (LG.Graph e a) where
    arbitrary = arbitraryLabelledGraph

    shrink LG.Empty           = []
    shrink (LG.Vertex      _) = [LG.Empty]
    shrink (LG.Connect e x y) = [LG.Empty, x, y, LG.Connect mempty x y]
                             ++ [LG.Connect e x' y' | (x', y') <- shrink (x, y) ]

instance Arbitrary a => Arbitrary (Tree a) where
    arbitrary = sized go
      where
        go 0 = do
            root <- arbitrary
            return $ Node root []
        go n = do
            subTrees <- choose (0, n - 1)
            let subSize = (n - 1) `div` subTrees
            root     <- arbitrary
            children <- replicateM subTrees (go subSize)
            return $ Node root children

    shrink (Node r fs) = [Node r fs' | fs' <- shrink fs]

-- TODO: Implement a custom shrink method.
instance Arbitrary s => Arbitrary (Doc s) where
    arbitrary = mconcat . map literal <$> arbitrary

instance (Arbitrary a, Num a, Ord a) => Arbitrary (Distance a) where
    arbitrary = (\x -> if x < 0 then distance infinite else distance (unsafeFinite x)) <$> arbitrary

instance (Arbitrary a, Num a, Ord a) => Arbitrary (Capacity a) where
    arbitrary = (\x -> if x < 0 then capacity infinite else capacity (unsafeFinite x)) <$> arbitrary

<<<<<<< HEAD
=======
instance (Arbitrary a, Num a, Ord a) => Arbitrary (Count a) where
    arbitrary = (\x -> if x < 0 then count infinite else count (unsafeFinite x)) <$> arbitrary

instance Arbitrary a => Arbitrary (Minimum a) where
    arbitrary = frequency [(10, pure <$> arbitrary), (1, pure noMinimum)]

instance (Arbitrary a, Ord a) => Arbitrary (PowerSet a) where
    arbitrary = PowerSet <$> arbitrary

instance (Arbitrary o, Arbitrary a) => Arbitrary (Optimum o a) where
    arbitrary = Optimum <$> arbitrary <*> arbitrary

>>>>>>> 552eb027
instance (Arbitrary a, Arbitrary b, Ord a, Ord b) => Arbitrary (BAM.AdjacencyMap a b) where
    arbitrary = BAM.toBipartite <$> arbitrary
    shrink = map BAM.toBipartite . shrink . BAM.fromBipartite<|MERGE_RESOLUTION|>--- conflicted
+++ resolved
@@ -242,8 +242,6 @@
 instance (Arbitrary a, Num a, Ord a) => Arbitrary (Capacity a) where
     arbitrary = (\x -> if x < 0 then capacity infinite else capacity (unsafeFinite x)) <$> arbitrary
 
-<<<<<<< HEAD
-=======
 instance (Arbitrary a, Num a, Ord a) => Arbitrary (Count a) where
     arbitrary = (\x -> if x < 0 then count infinite else count (unsafeFinite x)) <$> arbitrary
 
@@ -256,7 +254,6 @@
 instance (Arbitrary o, Arbitrary a) => Arbitrary (Optimum o a) where
     arbitrary = Optimum <$> arbitrary <*> arbitrary
 
->>>>>>> 552eb027
 instance (Arbitrary a, Arbitrary b, Ord a, Ord b) => Arbitrary (BAM.AdjacencyMap a b) where
     arbitrary = BAM.toBipartite <$> arbitrary
     shrink = map BAM.toBipartite . shrink . BAM.fromBipartite