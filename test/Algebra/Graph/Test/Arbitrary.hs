{-# OPTIONS_GHC -fno-warn-orphans #-}
-----------------------------------------------------------------------------
-- |
-- Module     : Algebra.Graph.Test.Arbitrary
-- Copyright  : (c) Andrey Mokhov 2016-2019
-- License    : MIT (see the file LICENSE)
-- Maintainer : andrey.mokhov@gmail.com
-- Stability  : experimental
--
-- Generators and orphan Arbitrary instances for various data types.
-----------------------------------------------------------------------------
module Algebra.Graph.Test.Arbitrary (
    -- * Generators of arbitrary graph instances
    arbitraryGraph, arbitraryRelation, arbitraryAdjacencyMap,
    ) where

import Control.Monad
import Data.List.NonEmpty (NonEmpty (..), toList)
import Data.Maybe (catMaybes)
import Data.Tree
import Test.QuickCheck

import Algebra.Graph
import Algebra.Graph.Export
import Algebra.Graph.Label

<<<<<<< HEAD
import qualified Algebra.Graph.AdjacencyIntMap        as AIM
import qualified Algebra.Graph.AdjacencyMap           as AM
import qualified Algebra.Graph.Bipartite.AdjacencyMap as BAM
import qualified Algebra.Graph.NonEmpty.AdjacencyMap  as NAM
import qualified Algebra.Graph.Class                  as C
import qualified Algebra.Graph.Labelled               as LG
import qualified Algebra.Graph.Labelled.AdjacencyMap  as LAM
import qualified Algebra.Graph.NonEmpty               as NonEmpty
import qualified Algebra.Graph.Relation               as Relation
import qualified Algebra.Graph.Relation.Preorder      as Preorder
import qualified Algebra.Graph.Relation.Reflexive     as Reflexive
import qualified Algebra.Graph.Relation.Symmetric     as Symmetric
import qualified Algebra.Graph.Relation.Transitive    as Transitive
=======
import qualified Algebra.Graph.Acyclic.AdjacencyMap  as AAM
import qualified Algebra.Graph.AdjacencyIntMap       as AIM
import qualified Algebra.Graph.AdjacencyMap          as AM
import qualified Algebra.Graph.NonEmpty.AdjacencyMap as NAM
import qualified Algebra.Graph.Class                 as C
import qualified Algebra.Graph.Labelled              as LG
import qualified Algebra.Graph.Labelled.AdjacencyMap as LAM
import qualified Algebra.Graph.NonEmpty              as NonEmpty
import qualified Algebra.Graph.Relation              as Relation
import qualified Algebra.Graph.Relation.Preorder     as Preorder
import qualified Algebra.Graph.Relation.Reflexive    as Reflexive
import qualified Algebra.Graph.Relation.Symmetric    as Symmetric
import qualified Algebra.Graph.Relation.Transitive   as Transitive
>>>>>>> 355eceaf

-- | Generate an arbitrary 'C.Graph' value of a specified size.
arbitraryGraph :: (C.Graph g, Arbitrary (C.Vertex g)) => Gen g
arbitraryGraph = sized expr
  where
    expr 0 = return C.empty
    expr 1 = C.vertex <$> arbitrary
    expr n = do
        left <- choose (0, n)
        oneof [ C.overlay <$> expr left <*> expr (n - left)
              , C.connect <$> expr left <*> expr (n - left) ]

instance Arbitrary a => Arbitrary (Graph a) where
    arbitrary = arbitraryGraph

    shrink Empty         = []
    shrink (Vertex    _) = [Empty]
    shrink (Overlay x y) = [Empty, x, y]
                        ++ [Overlay x' y' | (x', y') <- shrink (x, y) ]
    shrink (Connect x y) = [Empty, x, y, Overlay x y]
                        ++ [Connect x' y' | (x', y') <- shrink (x, y) ]

-- An Arbitrary instance for Acyclic.AdjacencyMap
instance (Ord a, Arbitrary a) => Arbitrary (AAM.AdjacencyMap a) where
    arbitrary = AAM.fromGraph (<) <$> arbitrary

    shrink g = shrinkVertices ++ shrinkEdges
      where
        shrinkVertices = 
          let vertices = AAM.vertexList g
          in [ AAM.removeVertex x g | x <- vertices ]

        shrinkEdges =
          let edges = AAM.edgeList g
          in [ AAM.removeEdge x y g | (x, y) <- edges ]

-- | Generate an arbitrary 'NonEmpty.Graph' value of a specified size.
arbitraryNonEmptyGraph :: Arbitrary a => Gen (NonEmpty.Graph a)
arbitraryNonEmptyGraph = sized expr
  where
    expr 0 = NonEmpty.vertex <$> arbitrary -- can't generate non-empty graph of size 0
    expr 1 = NonEmpty.vertex <$> arbitrary
    expr n = do
        left <- choose (1, n)
        oneof [ NonEmpty.overlay <$> expr left <*> expr (n - left)
              , NonEmpty.connect <$> expr left <*> expr (n - left) ]

instance Arbitrary a => Arbitrary (NonEmpty.Graph a) where
    arbitrary = arbitraryNonEmptyGraph

    shrink (NonEmpty.Vertex    _) = []
    shrink (NonEmpty.Overlay x y) = [x, y]
        ++ [NonEmpty.Overlay x' y' | (x', y') <- shrink (x, y) ]
    shrink (NonEmpty.Connect x y) = [x, y, NonEmpty.Overlay x y]
        ++ [NonEmpty.Connect x' y' | (x', y') <- shrink (x, y) ]

-- | Generate an arbitrary 'Relation'.
arbitraryRelation :: (Arbitrary a, Ord a) => Gen (Relation.Relation a)
arbitraryRelation = Relation.stars <$> arbitrary

-- TODO: Implement a custom shrink method.
instance (Arbitrary a, Ord a) => Arbitrary (Relation.Relation a) where
    arbitrary = arbitraryRelation

    shrink g = shrinkVertices ++ shrinkEdges
      where
         shrinkVertices =
           let vertices = Relation.vertexList g
           in  [ Relation.removeVertex v g | v <- vertices ]

         shrinkEdges =
           let edges = Relation.edgeList g
           in  [ Relation.removeEdge v w g | (v, w) <- edges ]

-- TODO: Simplify.
instance (Arbitrary a, Ord a) => Arbitrary (Reflexive.ReflexiveRelation a) where
    arbitrary = Reflexive.fromRelation . Relation.reflexiveClosure
        <$> arbitraryRelation

instance (Arbitrary a, Ord a) => Arbitrary (Symmetric.Relation a) where
    arbitrary = Symmetric.toSymmetric <$> arbitraryRelation

instance (Arbitrary a, Ord a) => Arbitrary (Transitive.TransitiveRelation a) where
    arbitrary = Transitive.fromRelation . Relation.transitiveClosure
        <$> arbitraryRelation

instance (Arbitrary a, Ord a) => Arbitrary (Preorder.PreorderRelation a) where
    arbitrary = Preorder.fromRelation . Relation.closure
        <$> arbitraryRelation

-- | Generate an arbitrary 'AdjacencyMap'. It is guaranteed that the
-- resulting adjacency map is 'consistent'.
arbitraryAdjacencyMap :: (Arbitrary a, Ord a) => Gen (AM.AdjacencyMap a)
arbitraryAdjacencyMap = AM.stars <$> arbitrary

instance (Arbitrary a, Ord a) => Arbitrary (AM.AdjacencyMap a) where
    arbitrary = arbitraryAdjacencyMap

    shrink g = shrinkVertices ++ shrinkEdges
      where
         shrinkVertices = [ AM.removeVertex v g | v <- AM.vertexList g ]
         shrinkEdges    = [ AM.removeEdge v w g | (v, w) <- AM.edgeList g ]

-- | Generate an arbitrary non-empty 'NAM.AdjacencyMap'. It is guaranteed that
-- the resulting adjacency map is 'consistent'.
arbitraryNonEmptyAdjacencyMap :: (Arbitrary a, Ord a) => Gen (NAM.AdjacencyMap a)
arbitraryNonEmptyAdjacencyMap = NAM.stars1 <$> nonEmpty
  where
    nonEmpty = do
        xs <- arbitrary
        case xs of
            [] -> do
                x <- arbitrary
                return ((x, []) :| []) -- There must be at least one vertex
            (x:xs) -> return (x :| xs)

instance (Arbitrary a, Ord a) => Arbitrary (NAM.AdjacencyMap a) where
    arbitrary = arbitraryNonEmptyAdjacencyMap

    shrink g = shrinkVertices ++ shrinkEdges
      where
         shrinkVertices =
           let vertices = toList $ NAM.vertexList1 g
           in catMaybes [ NAM.removeVertex1 v g | v <- vertices ]

         shrinkEdges =
           let edges = NAM.edgeList g
           in  [ NAM.removeEdge v w g | (v, w) <- edges ]

instance Arbitrary AIM.AdjacencyIntMap where
    arbitrary = AIM.stars <$> arbitrary

    shrink g = shrinkVertices ++ shrinkEdges
      where
         shrinkVertices = [ AIM.removeVertex x g | x <- AIM.vertexList g ]
         shrinkEdges    = [ AIM.removeEdge x y g | (x, y) <- AIM.edgeList g ]

-- | Generate an arbitrary labelled 'LAM.AdjacencyMap'. It is guaranteed
-- that the resulting adjacency map is 'consistent'.
arbitraryLabelledAdjacencyMap :: (Arbitrary a, Ord a, Eq e, Arbitrary e, Monoid e) => Gen (LAM.AdjacencyMap e a)
arbitraryLabelledAdjacencyMap = LAM.fromAdjacencyMaps <$> arbitrary

instance (Arbitrary a, Ord a, Eq e, Arbitrary e, Monoid e) => Arbitrary (LAM.AdjacencyMap e a) where
    arbitrary = arbitraryLabelledAdjacencyMap

    shrink g = shrinkVertices ++ shrinkEdges
      where
         shrinkVertices =
           let vertices = LAM.vertexList g
           in  [ LAM.removeVertex v g | v <- vertices ]

         shrinkEdges =
           let edges = LAM.edgeList g
           in  [ LAM.removeEdge v w g | (_, v, w) <- edges ]

-- | Generate an arbitrary labelled 'LAM.Graph' value of a specified size.
arbitraryLabelledGraph :: (Arbitrary a, Arbitrary e) => Gen (LG.Graph e a)
arbitraryLabelledGraph = sized expr
  where
    expr 0 = return LG.empty
    expr 1 = LG.vertex <$> arbitrary
    expr n = do
        label <- arbitrary
        left  <- choose (0, n)
        LG.connect label <$> expr left <*> expr (n - left)

instance (Arbitrary a, Arbitrary e, Monoid e) => Arbitrary (LG.Graph e a) where
    arbitrary = arbitraryLabelledGraph

    shrink LG.Empty           = []
    shrink (LG.Vertex      _) = [LG.Empty]
    shrink (LG.Connect e x y) = [LG.Empty, x, y, LG.Connect mempty x y]
                             ++ [LG.Connect e x' y' | (x', y') <- shrink (x, y) ]

instance Arbitrary a => Arbitrary (Tree a) where
    arbitrary = sized go
      where
        go 0 = do
            root <- arbitrary
            return $ Node root []
        go n = do
            subTrees <- choose (0, n - 1)
            let subSize = (n - 1) `div` subTrees
            root     <- arbitrary
            children <- replicateM subTrees (go subSize)
            return $ Node root children

    shrink (Node r fs) = [Node r fs' | fs' <- shrink fs]

-- TODO: Implement a custom shrink method.
instance Arbitrary s => Arbitrary (Doc s) where
    arbitrary = mconcat . map literal <$> arbitrary

instance (Arbitrary a, Num a, Ord a) => Arbitrary (Distance a) where
    arbitrary = (\x -> if x < 0 then distance infinite else distance (unsafeFinite x)) <$> arbitrary

instance (Arbitrary a, Arbitrary b, Ord a, Ord b) => Arbitrary (BAM.AdjacencyMap a b) where
    arbitrary = BAM.fromAdjacencyMap <$> arbitrary
    shrink = map BAM.fromAdjacencyMap . shrink . BAM.toAdjacencyMap<|MERGE_RESOLUTION|>--- conflicted
+++ resolved
@@ -24,7 +24,7 @@
 import Algebra.Graph.Export
 import Algebra.Graph.Label
 
-<<<<<<< HEAD
+import qualified Algebra.Graph.Acyclic.AdjacencyMap   as AAM
 import qualified Algebra.Graph.AdjacencyIntMap        as AIM
 import qualified Algebra.Graph.AdjacencyMap           as AM
 import qualified Algebra.Graph.Bipartite.AdjacencyMap as BAM
@@ -38,21 +38,6 @@
 import qualified Algebra.Graph.Relation.Reflexive     as Reflexive
 import qualified Algebra.Graph.Relation.Symmetric     as Symmetric
 import qualified Algebra.Graph.Relation.Transitive    as Transitive
-=======
-import qualified Algebra.Graph.Acyclic.AdjacencyMap  as AAM
-import qualified Algebra.Graph.AdjacencyIntMap       as AIM
-import qualified Algebra.Graph.AdjacencyMap          as AM
-import qualified Algebra.Graph.NonEmpty.AdjacencyMap as NAM
-import qualified Algebra.Graph.Class                 as C
-import qualified Algebra.Graph.Labelled              as LG
-import qualified Algebra.Graph.Labelled.AdjacencyMap as LAM
-import qualified Algebra.Graph.NonEmpty              as NonEmpty
-import qualified Algebra.Graph.Relation              as Relation
-import qualified Algebra.Graph.Relation.Preorder     as Preorder
-import qualified Algebra.Graph.Relation.Reflexive    as Reflexive
-import qualified Algebra.Graph.Relation.Symmetric    as Symmetric
-import qualified Algebra.Graph.Relation.Transitive   as Transitive
->>>>>>> 355eceaf
 
 -- | Generate an arbitrary 'C.Graph' value of a specified size.
 arbitraryGraph :: (C.Graph g, Arbitrary (C.Vertex g)) => Gen g
