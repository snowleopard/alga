--- conflicted
+++ resolved
@@ -25,39 +25,22 @@
 import Algebra.Graph.Export
 import Algebra.Graph.Label
 
-<<<<<<< HEAD
-import qualified Algebra.Graph.Acyclic.AdjacencyMap             as AAM
-import qualified Algebra.Graph.AdjacencyIntMap                  as AIM
-import qualified Algebra.Graph.AdjacencyMap                     as AM
-import qualified Algebra.Graph.Bipartite.AdjacencyMap           as BAM
-import qualified Algebra.Graph.Bipartite.AdjacencyMap.Algorithm as BAMA
-import qualified Algebra.Graph.NonEmpty.AdjacencyMap            as NAM
-import qualified Algebra.Graph.Class                            as C
-import qualified Algebra.Graph.Labelled                         as LG
-import qualified Algebra.Graph.Labelled.AdjacencyMap            as LAM
-import qualified Algebra.Graph.NonEmpty                         as NonEmpty
-import qualified Algebra.Graph.Relation                         as Relation
-import qualified Algebra.Graph.Relation.Preorder                as Preorder
-import qualified Algebra.Graph.Relation.Reflexive               as Reflexive
-import qualified Algebra.Graph.Relation.Symmetric               as Symmetric
-import qualified Algebra.Graph.Relation.Transitive              as Transitive
-=======
-import qualified Algebra.Graph.Undirected                        as UG
-import qualified Algebra.Graph.Acyclic.AdjacencyMap              as AAM
-import qualified Algebra.Graph.AdjacencyIntMap                   as AIM
-import qualified Algebra.Graph.AdjacencyMap                      as AM
-import qualified Algebra.Graph.Bipartite.Undirected.AdjacencyMap as BAM
-import qualified Algebra.Graph.NonEmpty.AdjacencyMap             as NAM
-import qualified Algebra.Graph.Class                             as C
-import qualified Algebra.Graph.Labelled                          as LG
-import qualified Algebra.Graph.Labelled.AdjacencyMap             as LAM
-import qualified Algebra.Graph.NonEmpty                          as NonEmpty
-import qualified Algebra.Graph.Relation                          as Relation
-import qualified Algebra.Graph.Relation.Preorder                 as Preorder
-import qualified Algebra.Graph.Relation.Reflexive                as Reflexive
-import qualified Algebra.Graph.Relation.Symmetric                as Symmetric
-import qualified Algebra.Graph.Relation.Transitive               as Transitive
->>>>>>> 82dd045c
+import qualified Algebra.Graph.Undirected                                  as UG
+import qualified Algebra.Graph.Acyclic.AdjacencyMap                        as AAM
+import qualified Algebra.Graph.AdjacencyIntMap                             as AIM
+import qualified Algebra.Graph.AdjacencyMap                                as AM
+import qualified Algebra.Graph.Bipartite.Undirected.AdjacencyMap           as BAM
+import qualified Algebra.Graph.Bipartite.AdjacencyMap.Algorithm            as BAMA
+import qualified Algebra.Graph.NonEmpty.AdjacencyMap                       as NAM
+import qualified Algebra.Graph.Class                                       as C
+import qualified Algebra.Graph.Labelled                                    as LG
+import qualified Algebra.Graph.Labelled.AdjacencyMap                       as LAM
+import qualified Algebra.Graph.NonEmpty                                    as NonEmpty
+import qualified Algebra.Graph.Relation                                    as Relation
+import qualified Algebra.Graph.Relation.Preorder                           as Preorder
+import qualified Algebra.Graph.Relation.Reflexive                          as Reflexive
+import qualified Algebra.Graph.Relation.Symmetric                          as Symmetric
+import qualified Algebra.Graph.Relation.Transitive                         as Transitive
 
 -- | Generate an arbitrary 'C.Graph' value of a specified size.
 arbitraryGraph :: (C.Graph g, Arbitrary (C.Vertex g)) => Gen g
@@ -287,11 +270,7 @@
                   return $ BAM.Cons h BAM.Nil
         go n = do f <- arbitrary
                   s <- arbitrary
-<<<<<<< HEAD
                   (BAM.Cons f . BAM.Cons s) <$> go (n - 2)
 
 instance (Arbitrary a, Arbitrary b, Ord a, Ord b) => Arbitrary (BAMA.Matching a b) where
-    arbitrary = BAMA.matching <$> arbitrary
-=======
-                  (BAM.Cons f . BAM.Cons s) <$> go (n - 2)
->>>>>>> 82dd045c
+    arbitrary = BAMA.matching <$> arbitrary