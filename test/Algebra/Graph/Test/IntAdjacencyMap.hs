--- conflicted
+++ resolved
@@ -32,22 +32,6 @@
     test "Consistency of fromAdjacencyList" $ \xs ->
         consistent (fromAdjacencyList xs)
 
-<<<<<<< HEAD
-    testShow              t
-    testBasicPrimitives   t
-    testFromAdjacencyList t
-    testIsSubgraphOf      t
-    testProperties        t
-    testAdjacencyList     t
-    testPostIntSet        t
-    testGraphFamilies     t
-    testTransformations   t
-    testDfsForest         t
-    testDfsForestFrom     t
-    testDfs               t
-    testTopSort           t
-    testIsTopSort         t
-=======
     testShow                 t
     testBasicPrimitives      t
     testFromAdjacencyList    t
@@ -62,14 +46,4 @@
     testDfsForestFrom        t
     testDfs                  t
     testTopSort              t
-    testIsTopSort            t
-
-    putStrLn "\n============ IntAdjacencyMap.Internal.GraphKL ============"
-    test "map (fromVertexKL h) (vertices $ toGraphKL h) == IntSet.toAscList (vertexIntSet g)"
-      $ \g -> let h = mkGraphKL (adjacencyMap g) in
-        map (fromVertexKL h) (KL.vertices $ toGraphKL h) == IntSet.toAscList (vertexIntSet g)
-
-    test "map (\\(x, y) -> (fromVertexKL h x, fromVertexKL h y)) (edges $ toGraphKL h) == edgeList g"
-      $ \g -> let h = mkGraphKL (adjacencyMap g) in
-        map (\(x, y) -> (fromVertexKL h x, fromVertexKL h y)) (KL.edges $ toGraphKL h) == edgeList g
->>>>>>> 30400a44
+    testIsTopSort            t