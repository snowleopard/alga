--- conflicted
+++ resolved
@@ -2,10 +2,6 @@
 
 packages:
 - '.'
-<<<<<<< HEAD
-resolver: lts-12.12
-=======
->>>>>>> d058ec71
 
 extra-deps:
 - inspection-testing-0.4